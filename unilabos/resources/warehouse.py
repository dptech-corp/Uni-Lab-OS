--- conflicted
+++ resolved
@@ -8,7 +8,7 @@
 LETTERS = "ABCDEFGHIJKLMNOPQRSTUVWXYZ"
 
 
-def YB_warehouse_factory(
+def warehouse_factory(
     name: str,
     num_items_x: int = 1,
     num_items_y: int = 4,
@@ -60,9 +60,6 @@
     )
     len_x, len_y = (num_items_x, num_items_y) if num_items_z == 1 else (num_items_y, num_items_z) if num_items_x == 1 else (num_items_x, num_items_z)
 
-<<<<<<< HEAD
-    keys = [f"{LETTERS[len_y-1-j]}{str(i+1).zfill(2)}" for j in range(len_y) for i in range(len_x)]
-=======
     # 根据 layout 参数生成不同的排序方式
     # 注意：物理位置的 y 坐标是倒序的 (row=0 时 y 最大，对应前端显示的顶部)
     if layout == "row-major":
@@ -73,7 +70,6 @@
         # 列优先顺序: A01,B01,C01,D01, A02,B02,C02,D02
         keys = [f"{LETTERS[j]}{i + 1 + col_offset:02d}" for i in range(len_x) for j in range(len_y)]
 
->>>>>>> 143104e9
     sites = {i: site for i, site in zip(keys, _sites.values())}
 
     return WareHouse(
