from unilabos.resources.warehouse import WareHouse, warehouse_factory


def bioyond_warehouse_1x4x4(name: str) -> WareHouse:
    """创建BioYond 4x1x4仓库"""
    return warehouse_factory(
        name=name,
        num_items_x=1,
        num_items_y=4,
        num_items_z=4,
        dx=10.0,
        dy=10.0,
        dz=10.0,
        item_dx=137.0,
        item_dy=96.0,
        item_dz=120.0,
        category="warehouse",
    )



def bioyond_warehouse_1x4x2(name: str) -> WareHouse:
    """创建BioYond 4x1x2仓库"""
    return warehouse_factory(
        name=name,
        num_items_x=1,
        num_items_y=4,
        num_items_z=2,
        dx=10.0,
        dy=10.0,
        dz=10.0,
        item_dx=137.0,
        item_dy=96.0,
        item_dz=120.0,
        category="warehouse",
        removed_positions=None
    )
 # 定义benyond的堆栈
def bioyond_warehouse_1x2x2(name: str) -> WareHouse:
    """创建BioYond 4x1x4仓库"""
    return warehouse_factory(
        name=name,
<<<<<<< HEAD
        num_items_x=2,
        num_items_y=2,
        num_items_z=1,
=======
        num_items_x=1,
        num_items_y=2,
        num_items_z=2,
>>>>>>> b9ddee8f
        dx=10.0,
        dy=10.0,
        dz=10.0,
        item_dx=137.0,
        item_dy=96.0,
        item_dz=120.0,
<<<<<<< HEAD
        category="YB_warehouse",
=======
        category="warehouse",
>>>>>>> b9ddee8f
    )
def bioyond_warehouse_10x1x1(name: str) -> WareHouse:
    """创建BioYond 4x1x4仓库"""
    return warehouse_factory(
        name=name,
        num_items_x=10,
        num_items_y=1,
        num_items_z=1,
        dx=10.0,
        dy=10.0,
        dz=10.0,
        item_dx=137.0,
        item_dy=96.0,
        item_dz=120.0,
        category="warehouse",
    )
def bioyond_warehouse_1x3x3(name: str) -> WareHouse:
    """创建BioYond 4x1x4仓库"""
    return warehouse_factory(
        name=name,
        num_items_x=1,
        num_items_y=3,
        num_items_z=3,
        dx=10.0,
        dy=10.0,
        dz=10.0,
        item_dx=137.0,
        item_dy=96.0,
        item_dz=120.0,
        category="warehouse",
    )
def bioyond_warehouse_2x1x3(name: str) -> WareHouse:
    """创建BioYond 4x1x4仓库"""
    return warehouse_factory(
        name=name,
        num_items_x=2,
        num_items_y=1,
        num_items_z=3,
        dx=10.0,
        dy=10.0,
        dz=10.0,
        item_dx=137.0,
        item_dy=96.0,
        item_dz=120.0,
        category="warehouse",
    )

def bioyond_warehouse_3x3x1(name: str) -> WareHouse:
    """创建BioYond 4x1x4仓库"""
    return warehouse_factory(
        name=name,
        num_items_x=3,
        num_items_y=3,
        num_items_z=1,
        dx=10.0,
        dy=10.0,
        dz=10.0,
        item_dx=137.0,
        item_dy=96.0,
        item_dz=120.0,
        category="warehouse",
    )
def bioyond_warehouse_5x1x1(name: str) -> WareHouse:
    """创建BioYond 4x1x4仓库"""
    return warehouse_factory(
        name=name,
        num_items_x=5,
        num_items_y=1,
        num_items_z=1,
        dx=10.0,
        dy=10.0,
        dz=10.0,
        item_dx=137.0,
        item_dy=96.0,
        item_dz=120.0,
        category="warehouse",
    )
def bioyond_warehouse_3x3x1_2(name: str) -> WareHouse:
    """创建BioYond 4x1x4仓库"""
    return warehouse_factory(
        name=name,
        num_items_x=3,
        num_items_y=3,
        num_items_z=1,
        dx=12.0,
        dy=12.0,
        dz=12.0,
        item_dx=137.0,
        item_dy=96.0,
        item_dz=120.0,
        category="warehouse",
    )

def bioyond_warehouse_liquid_and_lid_handling(name: str) -> WareHouse:
    """创建BioYond开关盖加液模块台面"""
    return warehouse_factory(
        name=name,
        num_items_x=2,
        num_items_y=5,
        num_items_z=1,
        dx=10.0,
        dy=10.0,
        dz=10.0,
        item_dx=137.0,
        item_dy=96.0,
        item_dz=120.0,
        category="warehouse",
        removed_positions=None
    )<|MERGE_RESOLUTION|>--- conflicted
+++ resolved
@@ -40,26 +40,16 @@
     """创建BioYond 4x1x4仓库"""
     return warehouse_factory(
         name=name,
-<<<<<<< HEAD
         num_items_x=2,
         num_items_y=2,
         num_items_z=1,
-=======
-        num_items_x=1,
-        num_items_y=2,
-        num_items_z=2,
->>>>>>> b9ddee8f
         dx=10.0,
         dy=10.0,
         dz=10.0,
         item_dx=137.0,
         item_dy=96.0,
         item_dz=120.0,
-<<<<<<< HEAD
         category="YB_warehouse",
-=======
-        category="warehouse",
->>>>>>> b9ddee8f
     )
 def bioyond_warehouse_10x1x1(name: str) -> WareHouse:
     """创建BioYond 4x1x4仓库"""
