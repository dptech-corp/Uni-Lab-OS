--- conflicted
+++ resolved
@@ -12,15 +12,9 @@
     """
     return warehouse_factory(
         name=name,
-<<<<<<< HEAD
         num_items_x=4,  # 4列
         num_items_y=4,  # 4行
         num_items_z=1,
-=======
-        num_items_x=1,
-        num_items_y=4,
-        num_items_z=4,
->>>>>>> d869c142
         dx=10.0,
         dy=10.0,
         dz=10.0,
