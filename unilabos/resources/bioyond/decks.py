from os import name
from pylabrobot.resources import Deck, Coordinate, Rotation

<<<<<<< HEAD
from unilabos.resources.bioyond.warehouses import bioyond_warehouse_1x4x4, bioyond_warehouse_1x4x2, bioyond_warehouse_liquid_and_lid_handling, bioyond_warehouse_1x2x2, bioyond_warehouse_1x3x3, bioyond_warehouse_10x1x1, bioyond_warehouse_3x3x1, bioyond_warehouse_3x3x1_2, bioyond_warehouse_5x1x1
=======
from unilabos.resources.bioyond.warehouses import (
    bioyond_warehouse_1x4x4,
    bioyond_warehouse_1x4x4_right,  # 新增：右侧仓库 (A05～D08)
    bioyond_warehouse_1x4x2,
    bioyond_warehouse_liquid_and_lid_handling,
    bioyond_warehouse_1x2x2,
    bioyond_warehouse_1x3x3,
    bioyond_warehouse_10x1x1,
    bioyond_warehouse_3x3x1,
    bioyond_warehouse_3x3x1_2,
    bioyond_warehouse_5x1x1,
    bioyond_warehouse_1x8x4,
    bioyond_warehouse_reagent_storage,
    bioyond_warehouse_liquid_preparation,
    bioyond_warehouse_tipbox_storage,  # 新增：Tip盒堆栈
)
>>>>>>> 975e51cd


class BIOYOND_PolymerReactionStation_Deck(Deck):
    def __init__(
        self,
        name: str = "PolymerReactionStation_Deck",
        size_x: float = 2700.0,
        size_y: float = 1080.0,
        size_z: float = 1500.0,
        category: str = "deck",
        setup: bool = False
    ) -> None:
        super().__init__(name=name, size_x=2700.0, size_y=1080.0, size_z=1500.0)
        if setup:
            self.setup()

    def setup(self) -> None:
        # 添加仓库
        # 说明: 堆栈1物理上分为左右两部分
        #   - 堆栈1左: A01～D04 (4行×4列, 位于反应站左侧)
        #   - 堆栈1右: A05～D08 (4行×4列, 位于反应站右侧)
        self.warehouses = {
            "堆栈1左": bioyond_warehouse_1x4x4("堆栈1左"),  # 左侧堆栈: A01～D04
            "堆栈1右": bioyond_warehouse_1x4x4_right("堆栈1右"),  # 右侧堆栈: A05～D08
            "站内试剂存放堆栈": bioyond_warehouse_reagent_storage("站内试剂存放堆栈"),  # A01～A02
            "移液站内10%分装液体准备仓库": bioyond_warehouse_liquid_preparation("移液站内10%分装液体准备仓库"),  # A01～B04
            "站内Tip盒堆栈": bioyond_warehouse_tipbox_storage("站内Tip盒堆栈"),  # A01～B03, 存放枪头盒
        }
        self.warehouse_locations = {
            "堆栈1左": Coordinate(0.0, 430.0, 0.0),  # 左侧位置
            "堆栈1右": Coordinate(2500.0, 430.0, 0.0),  # 右侧位置
            "站内试剂存放堆栈": Coordinate(1100.0, 475.0, 0.0),
            "移液站内10%分装液体准备仓库": Coordinate(1500.0, 300.0, 0.0),
            "站内Tip盒堆栈": Coordinate(1800.0, 300.0, 0.0),  # TODO: 根据实际位置调整坐标
        }
        self.warehouses["站内试剂存放堆栈"].rotation = Rotation(z=90)

        for warehouse_name, warehouse in self.warehouses.items():
            self.assign_child_resource(warehouse, location=self.warehouse_locations[warehouse_name])


class BIOYOND_PolymerPreparationStation_Deck(Deck):
    def __init__(
        self,
        name: str = "PolymerPreparationStation_Deck",
        size_x: float = 2700.0,
        size_y: float = 1080.0,
        size_z: float = 1500.0,
        category: str = "deck",
        setup: bool = False
    ) -> None:
        super().__init__(name=name, size_x=2700.0, size_y=1080.0, size_z=1500.0)
        if setup:
            self.setup()

    def setup(self) -> None:
        # 添加仓库
        self.warehouses = {
            "io_warehouse_left": bioyond_warehouse_1x4x4("io_warehouse_left"),
            "io_warehouse_right": bioyond_warehouse_1x4x4("io_warehouse_right"),
            "solutions": bioyond_warehouse_1x4x2("warehouse_solutions"),
            "liquid_and_lid_handling": bioyond_warehouse_liquid_and_lid_handling("warehouse_liquid_and_lid_handling"),
        }
        self.warehouse_locations = {
            "io_warehouse_left": Coordinate(0.0, 650.0, 0.0),
            "io_warehouse_right": Coordinate(2550.0, 650.0, 0.0),
            "solutions": Coordinate(1915.0, 900.0, 0.0),
            "liquid_and_lid_handling": Coordinate(1330.0, 490.0, 0.0),
        }

        for warehouse_name, warehouse in self.warehouses.items():
            self.assign_child_resource(warehouse, location=self.warehouse_locations[warehouse_name])

class BIOYOND_YB_Deck(Deck):
    def __init__(
<<<<<<< HEAD
        self, 
=======
        self,
>>>>>>> 975e51cd
        name: str = "YB_Deck",
        size_x: float = 4150,
        size_y: float = 1400.0,
        size_z: float = 2670.0,
        category: str = "deck",
        setup: bool = False
    ) -> None:
        super().__init__(name=name, size_x=4150.0, size_y=1400.0, size_z=2670.0)
        if setup:
            self.setup()

    def setup(self) -> None:
        # 添加仓库
        self.warehouses = {
            "321窗口": bioyond_warehouse_1x2x2("321窗口"),
            "43窗口": bioyond_warehouse_1x2x2("43窗口"),
            "手动传递窗左": bioyond_warehouse_1x3x3("手动传递窗左"),
            "手动传递窗右": bioyond_warehouse_1x3x3("手动传递窗右"),
            "加样头堆栈左": bioyond_warehouse_10x1x1("加样头堆栈左"),
            "加样头堆栈右": bioyond_warehouse_10x1x1("加样头堆栈右"),

            "15ml配液堆栈左": bioyond_warehouse_3x3x1("15ml配液堆栈左"),
            "母液加样右": bioyond_warehouse_3x3x1_2("母液加样右"),
            "大瓶母液堆栈左": bioyond_warehouse_5x1x1("大瓶母液堆栈左"),
            "大瓶母液堆栈右": bioyond_warehouse_5x1x1("大瓶母液堆栈右"),
        }
        # warehouse 的位置
        self.warehouse_locations = {
            "321窗口": Coordinate(-150.0, 158.0, 0.0),
            "43窗口": Coordinate(4160.0, 158.0, 0.0),
            "手动传递窗左": Coordinate(-150.0, 877.0, 0.0),
            "手动传递窗右": Coordinate(4160.0, 877.0, 0.0),
            "加样头堆栈左": Coordinate(385.0, 1300.0, 0.0),
            "加样头堆栈右": Coordinate(2187.0, 1300.0, 0.0),

            "15ml配液堆栈左": Coordinate(749.0, 355.0, 0.0),
            "母液加样右": Coordinate(2152.0, 333.0, 0.0),
            "大瓶母液堆栈左": Coordinate(1164.0, 676.0, 0.0),
            "大瓶母液堆栈右": Coordinate(2717.0, 676.0, 0.0),
        }

        for warehouse_name, warehouse in self.warehouses.items():
            self.assign_child_resource(warehouse, location=self.warehouse_locations[warehouse_name])
<<<<<<< HEAD
            
=======

>>>>>>> 975e51cd
def YB_Deck(name: str) -> Deck:
    by=BIOYOND_YB_Deck(name=name)
    by.setup()
    return by




<|MERGE_RESOLUTION|>--- conflicted
+++ resolved
@@ -1,9 +1,6 @@
 from os import name
 from pylabrobot.resources import Deck, Coordinate, Rotation
 
-<<<<<<< HEAD
-from unilabos.resources.bioyond.warehouses import bioyond_warehouse_1x4x4, bioyond_warehouse_1x4x2, bioyond_warehouse_liquid_and_lid_handling, bioyond_warehouse_1x2x2, bioyond_warehouse_1x3x3, bioyond_warehouse_10x1x1, bioyond_warehouse_3x3x1, bioyond_warehouse_3x3x1_2, bioyond_warehouse_5x1x1
-=======
 from unilabos.resources.bioyond.warehouses import (
     bioyond_warehouse_1x4x4,
     bioyond_warehouse_1x4x4_right,  # 新增：右侧仓库 (A05～D08)
@@ -20,7 +17,6 @@
     bioyond_warehouse_liquid_preparation,
     bioyond_warehouse_tipbox_storage,  # 新增：Tip盒堆栈
 )
->>>>>>> 975e51cd
 
 
 class BIOYOND_PolymerReactionStation_Deck(Deck):
@@ -96,11 +92,7 @@
 
 class BIOYOND_YB_Deck(Deck):
     def __init__(
-<<<<<<< HEAD
-        self, 
-=======
         self,
->>>>>>> 975e51cd
         name: str = "YB_Deck",
         size_x: float = 4150,
         size_y: float = 1400.0,
@@ -144,11 +136,6 @@
 
         for warehouse_name, warehouse in self.warehouses.items():
             self.assign_child_resource(warehouse, location=self.warehouse_locations[warehouse_name])
-<<<<<<< HEAD
-            
-=======
-
->>>>>>> 975e51cd
 def YB_Deck(name: str) -> Deck:
     by=BIOYOND_YB_Deck(name=name)
     by.setup()
