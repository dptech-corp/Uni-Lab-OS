bioyond_dispensing_station:
  category:
  - workstation
  - bioyond
  - bioyond_dispensing_station
  class:
    action_value_mappings:
      auto-brief_step_parameters:
        feedback: {}
        goal: {}
        goal_default:
          data: null
        handles: {}
        placeholder_keys: {}
        result: {}
        schema:
          description: ''
          properties:
            feedback: {}
            goal:
              properties:
                data:
                  type: object
              required:
              - data
              type: object
            result: {}
          required:
          - goal
          title: brief_step_parameters参数
          type: object
        type: UniLabJsonCommand
      auto-compute_experiment_design:
        feedback: {}
        goal: {}
        goal_default:
          m_tot: '70'
          ratio: null
          titration_percent: '0.03'
          wt_percent: '0.25'
        handles: {}
        placeholder_keys: {}
        result: {}
        schema:
          description: ''
          properties:
            feedback: {}
            goal:
              properties:
                m_tot:
                  default: '70'
                  type: string
                ratio:
                  type: object
                titration_percent:
                  default: '0.03'
                  type: string
                wt_percent:
                  default: '0.25'
                  type: string
              required:
              - ratio
              type: object
<<<<<<< HEAD
            result: {}
=======
            result:
              properties:
                feeding_order:
                  items: {}
                  title: Feeding Order
                  type: array
                return_info:
                  title: Return Info
                  type: string
                solutions:
                  items: {}
                  title: Solutions
                  type: array
                solvents:
                  additionalProperties: true
                  title: Solvents
                  type: object
                titration:
                  additionalProperties: true
                  title: Titration
                  type: object
              required:
              - solutions
              - titration
              - solvents
              - feeding_order
              - return_info
              title: ComputeExperimentDesignReturn
              type: object
>>>>>>> ed56c1eb
          required:
          - goal
          title: compute_experiment_design参数
          type: object
        type: UniLabJsonCommand
      auto-process_order_finish_report:
        feedback: {}
        goal: {}
        goal_default:
          report_request: null
          used_materials: null
        handles: {}
        placeholder_keys: {}
        result: {}
        schema:
          description: ''
          properties:
            feedback: {}
            goal:
              properties:
                report_request:
                  type: string
                used_materials:
                  type: string
              required:
              - report_request
              - used_materials
              type: object
            result: {}
          required:
          - goal
          title: process_order_finish_report参数
          type: object
        type: UniLabJsonCommand
      auto-project_order_report:
        feedback: {}
        goal: {}
        goal_default:
          order_id: null
        handles: {}
        placeholder_keys: {}
        result: {}
        schema:
          description: ''
          properties:
            feedback: {}
            goal:
              properties:
                order_id:
                  type: string
              required:
              - order_id
              type: object
            result: {}
          required:
          - goal
          title: project_order_report参数
          type: object
        type: UniLabJsonCommand
      auto-query_resource_by_name:
        feedback: {}
        goal: {}
        goal_default:
          material_name: null
        handles: {}
        placeholder_keys: {}
        result: {}
        schema:
          description: ''
          properties:
            feedback: {}
            goal:
              properties:
                material_name:
                  type: string
              required:
              - material_name
              type: object
            result: {}
          required:
          - goal
          title: query_resource_by_name参数
          type: object
        type: UniLabJsonCommand
<<<<<<< HEAD
=======
      auto-transfer_materials_to_reaction_station:
        feedback: {}
        goal: {}
        goal_default:
          target_device_id: null
          transfer_groups: null
        handles: {}
        placeholder_keys: {}
        result: {}
        schema:
          description: ''
          properties:
            feedback: {}
            goal:
              properties:
                target_device_id:
                  type: string
                transfer_groups:
                  type: array
              required:
              - target_device_id
              - transfer_groups
              type: object
            result: {}
          required:
          - goal
          title: transfer_materials_to_reaction_station参数
          type: object
        type: UniLabJsonCommand
>>>>>>> ed56c1eb
      auto-workflow_sample_locations:
        feedback: {}
        goal: {}
        goal_default:
          workflow_id: null
        handles: {}
        placeholder_keys: {}
        result: {}
        schema:
          description: ''
          properties:
            feedback: {}
            goal:
              properties:
                workflow_id:
                  type: string
              required:
              - workflow_id
              type: object
            result: {}
          required:
          - goal
          title: workflow_sample_locations参数
          type: object
        type: UniLabJsonCommand
      batch_create_90_10_vial_feeding_tasks:
        feedback: {}
        goal:
          delay_time: delay_time
          hold_m_name: hold_m_name
          liquid_material_name: liquid_material_name
          speed: speed
          temperature: temperature
          titration: titration
        goal_default:
          delay_time: '600'
          hold_m_name: ''
          liquid_material_name: NMP
          speed: '400'
          temperature: '40'
          titration: ''
        handles:
          input:
          - data_key: titration
            data_source: handle
            data_type: object
            handler_key: titration
            io_type: source
            label: Titration Data From Calculation Node
          output:
          - data_key: return_info
            data_source: executor
            data_type: string
            handler_key: BATCH_CREATE_RESULT
            io_type: sink
            label: Complete Batch Create Result JSON (contains order_codes and order_ids)
        result:
          return_info: return_info
        schema:
          description: 批量创建90%10%小瓶投料任务。从计算节点接收titration数据,包含物料名称、主称固体质量、滴定固体质量和滴定溶剂体积。返回的return_info中包含order_codes和order_ids列表。
          properties:
            feedback:
              properties: {}
              required: []
              title: BatchCreate9010VialFeedingTasks_Feedback
              type: object
            goal:
              properties:
                delay_time:
                  default: '600'
                  description: 延迟时间(秒),默认600
                  type: string
                hold_m_name:
                  description: 库位名称,如"C01",必填参数
                  type: string
                liquid_material_name:
                  default: NMP
                  description: 10%物料的液体物料名称,默认为"NMP"
                  type: string
                speed:
                  default: '400'
                  description: 搅拌速度,默认400
                  type: string
                temperature:
                  default: '40'
                  description: 温度(℃),默认40
                  type: string
                titration:
                  description: '滴定信息对象,包含: name(物料名称), main_portion(主称固体质量g), titration_portion(滴定固体质量g),
                    titration_solvent(滴定溶液体积mL)'
                  type: string
              required:
              - titration
              - hold_m_name
              title: BatchCreate9010VialFeedingTasks_Goal
              type: object
            result:
              properties:
                return_info:
                  description: 批量任务创建结果汇总JSON字符串，包含total(总数)、success(成功数)、failed(失败数)、order_codes(任务编码数组)、order_ids(任务ID数组)、details(每个任务的详细信息)
                  type: string
              required:
              - return_info
              title: BatchCreate9010VialFeedingTasks_Result
              type: object
          required:
          - goal
          title: BatchCreate9010VialFeedingTasks
          type: object
        type: UniLabJsonCommand
      batch_create_diamine_solution_tasks:
        feedback: {}
        goal:
          delay_time: delay_time
          liquid_material_name: liquid_material_name
          solutions: solutions
          speed: speed
          temperature: temperature
        goal_default:
          delay_time: '600'
          liquid_material_name: NMP
          solutions: ''
          speed: '400'
          temperature: '20'
        handles:
          input:
          - data_key: solutions
            data_source: handle
            data_type: array
            handler_key: solutions
            io_type: source
            label: Solution Data From Python
          output:
          - data_key: return_info
            data_source: executor
            data_type: string
            handler_key: BATCH_CREATE_RESULT
            io_type: sink
            label: Complete Batch Create Result JSON (contains order_codes and order_ids)
        result:
          return_info: return_info
        schema:
          description: 批量创建二胺溶液配置任务。自动为多个二胺样品创建溶液配置任务，每个任务包含固体物料称量、溶剂添加、搅拌混合等步骤。返回的return_info中包含order_codes和order_ids列表。
          properties:
            feedback:
              properties: {}
              required: []
              title: BatchCreateDiamineSolutionTasks_Feedback
              type: object
            goal:
              properties:
                delay_time:
                  default: '600'
                  description: 溶液配置完成后的延迟时间（秒），用于充分混合和溶解，默认600秒
                  type: string
                liquid_material_name:
                  default: NMP
                  description: 液体溶剂名称，用于溶解固体物料，默认为NMP（N-甲基吡咯烷酮）
                  type: string
                solutions:
                  description: '溶液列表，JSON数组格式，每个元素包含: name(物料名称), order(序号), solid_mass(固体质量g),
                    solvent_volume(溶剂体积mL)。示例: [{"name": "MDA", "order": 0, "solid_mass":
                    5.0, "solvent_volume": 20}, {"name": "MPDA", "order": 1, "solid_mass":
                    4.5, "solvent_volume": 18}]'
                  type: string
                speed:
                  default: '400'
                  description: 搅拌速度（rpm），用于混合溶液，默认400转/分钟
                  type: string
                temperature:
                  default: '20'
                  description: 配置温度（℃），溶液配置过程的目标温度，默认20℃（室温）
                  type: string
              required:
              - solutions
              title: BatchCreateDiamineSolutionTasks_Goal
              type: object
            result:
              properties:
                return_info:
                  description: 批量任务创建结果汇总JSON字符串，包含total(总数)、success(成功数)、failed(失败数)、order_codes(任务编码数组)、order_ids(任务ID数组)、details(每个任务的详细信息)
                  type: string
              required:
              - return_info
              title: BatchCreateDiamineSolutionTasks_Result
              type: object
          required:
          - goal
          title: BatchCreateDiamineSolutionTasks
          type: object
        type: UniLabJsonCommand
      create_90_10_vial_feeding_task:
        feedback: {}
        goal:
          delay_time: delay_time
          hold_m_name: hold_m_name
          order_name: order_name
          percent_10_1_assign_material_name: percent_10_1_assign_material_name
          percent_10_1_liquid_material_name: percent_10_1_liquid_material_name
          percent_10_1_target_weigh: percent_10_1_target_weigh
          percent_10_1_volume: percent_10_1_volume
          percent_10_2_assign_material_name: percent_10_2_assign_material_name
          percent_10_2_liquid_material_name: percent_10_2_liquid_material_name
          percent_10_2_target_weigh: percent_10_2_target_weigh
          percent_10_2_volume: percent_10_2_volume
          percent_10_3_assign_material_name: percent_10_3_assign_material_name
          percent_10_3_liquid_material_name: percent_10_3_liquid_material_name
          percent_10_3_target_weigh: percent_10_3_target_weigh
          percent_10_3_volume: percent_10_3_volume
          percent_90_1_assign_material_name: percent_90_1_assign_material_name
          percent_90_1_target_weigh: percent_90_1_target_weigh
          percent_90_2_assign_material_name: percent_90_2_assign_material_name
          percent_90_2_target_weigh: percent_90_2_target_weigh
          percent_90_3_assign_material_name: percent_90_3_assign_material_name
          percent_90_3_target_weigh: percent_90_3_target_weigh
          speed: speed
          temperature: temperature
        goal_default:
          delay_time: ''
          hold_m_name: ''
          order_name: ''
          percent_10_1_assign_material_name: ''
          percent_10_1_liquid_material_name: ''
          percent_10_1_target_weigh: ''
          percent_10_1_volume: ''
          percent_10_2_assign_material_name: ''
          percent_10_2_liquid_material_name: ''
          percent_10_2_target_weigh: ''
          percent_10_2_volume: ''
          percent_10_3_assign_material_name: ''
          percent_10_3_liquid_material_name: ''
          percent_10_3_target_weigh: ''
          percent_10_3_volume: ''
          percent_90_1_assign_material_name: ''
          percent_90_1_target_weigh: ''
          percent_90_2_assign_material_name: ''
          percent_90_2_target_weigh: ''
          percent_90_3_assign_material_name: ''
          percent_90_3_target_weigh: ''
          speed: ''
          temperature: ''
        handles: {}
        result:
          return_info: return_info
        schema:
          description: ''
          properties:
            feedback:
              properties: {}
              required: []
              title: DispenStationVialFeed_Feedback
              type: object
            goal:
              properties:
                delay_time:
                  type: string
                hold_m_name:
                  type: string
                order_name:
                  type: string
                percent_10_1_assign_material_name:
                  type: string
                percent_10_1_liquid_material_name:
                  type: string
                percent_10_1_target_weigh:
                  type: string
                percent_10_1_volume:
                  type: string
                percent_10_2_assign_material_name:
                  type: string
                percent_10_2_liquid_material_name:
                  type: string
                percent_10_2_target_weigh:
                  type: string
                percent_10_2_volume:
                  type: string
                percent_10_3_assign_material_name:
                  type: string
                percent_10_3_liquid_material_name:
                  type: string
                percent_10_3_target_weigh:
                  type: string
                percent_10_3_volume:
                  type: string
                percent_90_1_assign_material_name:
                  type: string
                percent_90_1_target_weigh:
                  type: string
                percent_90_2_assign_material_name:
                  type: string
                percent_90_2_target_weigh:
                  type: string
                percent_90_3_assign_material_name:
                  type: string
                percent_90_3_target_weigh:
                  type: string
                speed:
                  type: string
                temperature:
                  type: string
              required:
              - order_name
              - percent_90_1_assign_material_name
              - percent_90_1_target_weigh
              - percent_90_2_assign_material_name
              - percent_90_2_target_weigh
              - percent_90_3_assign_material_name
              - percent_90_3_target_weigh
              - percent_10_1_assign_material_name
              - percent_10_1_target_weigh
              - percent_10_1_volume
              - percent_10_1_liquid_material_name
              - percent_10_2_assign_material_name
              - percent_10_2_target_weigh
              - percent_10_2_volume
              - percent_10_2_liquid_material_name
              - percent_10_3_assign_material_name
              - percent_10_3_target_weigh
              - percent_10_3_volume
              - percent_10_3_liquid_material_name
              - speed
              - temperature
              - delay_time
              - hold_m_name
              title: DispenStationVialFeed_Goal
              type: object
            result:
              properties:
                return_info:
                  type: string
              required:
              - return_info
              title: DispenStationVialFeed_Result
              type: object
          required:
          - goal
          title: DispenStationVialFeed
          type: object
        type: DispenStationVialFeed
      create_diamine_solution_task:
        feedback: {}
        goal:
          delay_time: delay_time
          hold_m_name: hold_m_name
          liquid_material_name: liquid_material_name
          material_name: material_name
          order_name: order_name
          speed: speed
          target_weigh: target_weigh
          temperature: temperature
          volume: volume
        goal_default:
          delay_time: ''
          hold_m_name: ''
          liquid_material_name: ''
          material_name: ''
          order_name: ''
          speed: ''
          target_weigh: ''
          temperature: ''
          volume: ''
        handles: {}
        result:
          return_info: return_info
        schema:
          description: ''
          properties:
            feedback:
              properties: {}
              required: []
              title: DispenStationSolnPrep_Feedback
              type: object
            goal:
              properties:
                delay_time:
                  type: string
                hold_m_name:
                  type: string
                liquid_material_name:
                  type: string
                material_name:
                  type: string
                order_name:
                  type: string
                speed:
                  type: string
                target_weigh:
                  type: string
                temperature:
                  type: string
                volume:
                  type: string
              required:
              - order_name
              - material_name
              - target_weigh
              - volume
              - liquid_material_name
              - speed
              - temperature
              - delay_time
              - hold_m_name
              title: DispenStationSolnPrep_Goal
              type: object
            result:
              properties:
                return_info:
                  type: string
              required:
              - return_info
              title: DispenStationSolnPrep_Result
              type: object
          required:
          - goal
          title: DispenStationSolnPrep
          type: object
        type: DispenStationSolnPrep
      transfer_materials_to_reaction_station:
        feedback: {}
        goal:
          target_device_id: target_device_id
          transfer_groups: transfer_groups
        goal_default:
          target_device_id: ''
          transfer_groups: ''
        handles: {}
        placeholder_keys:
          target_device_id: unilabos_devices
        result: {}
        schema:
          description: 将配液站完成的物料（溶液、样品等）转移到指定反应站的堆栈库位。支持配置多组转移任务，每组包含物料名称、目标堆栈和目标库位。
          properties:
            feedback: {}
            goal:
              properties:
                target_device_id:
                  description: 目标反应站设备ID（从设备列表中选择，所有转移组都使用同一个目标设备）
                  type: string
                transfer_groups:
                  description: 转移任务组列表，每组包含物料名称、目标堆栈和目标库位，可以添加多组
                  items:
                    properties:
                      materials:
                        description: 物料名称（手动输入，系统将通过RPC查询验证）
                        type: string
                      target_sites:
                        description: 目标库位（手动输入，如"A01"）
                        type: string
                      target_stack:
                        description: 目标堆栈名称（手动输入，如"堆栈1左"）
                        type: string
                    required:
                    - materials
                    - target_stack
                    - target_sites
                    type: object
                  type: array
              required:
              - target_device_id
              - transfer_groups
              type: object
            result: {}
          required:
          - goal
          title: transfer_materials_to_reaction_station参数
          type: object
        type: UniLabJsonCommand
      wait_for_multiple_orders_and_get_reports:
        feedback: {}
        goal:
          batch_create_result: batch_create_result
          check_interval: check_interval
          timeout: timeout
        goal_default:
          batch_create_result: ''
          check_interval: '10'
          timeout: '7200'
        handles:
          input:
          - data_key: batch_create_result
            data_source: handle
            data_type: string
            handler_key: BATCH_CREATE_RESULT
            io_type: source
            label: Batch Task Creation Result From Previous Step
          output:
          - data_key: return_info
            data_source: handle
            data_type: string
            handler_key: batch_reports_result
            io_type: sink
            label: Batch Order Completion Reports
        result:
          return_info: return_info
        schema:
          description: 同时等待多个任务完成并获取所有实验报告。从上游batch_create任务接收包含order_codes和order_ids的结果对象，并行监控所有任务状态并返回每个任务的报告。
          properties:
            feedback:
              properties: {}
              required: []
              title: WaitForMultipleOrdersAndGetReports_Feedback
              type: object
            goal:
              properties:
                batch_create_result:
                  description: 批量创建任务的返回结果对象，包含order_codes和order_ids数组。从上游batch_create节点通过handle传递
                  type: string
                check_interval:
                  default: '10'
                  description: 检查任务状态的时间间隔（秒），默认每10秒检查一次所有待完成任务
                  type: string
                timeout:
                  default: '7200'
                  description: 等待超时时间（秒），默认7200秒（2小时）。超过此时间未完成的任务将标记为timeout
                  type: string
              required:
              - batch_create_result
              title: WaitForMultipleOrdersAndGetReports_Goal
              type: object
            result:
              properties:
                return_info:
                  description: 'JSON格式的批量任务完成信息，包含: total(总数), completed(成功数), timeout(超时数),
                    error(错误数), elapsed_time(总耗时), reports(报告数组，每个元素包含order_code,
                    order_id, status, completion_status, report, elapsed_time)'
                  type: string
              required:
              - return_info
              title: WaitForMultipleOrdersAndGetReports_Result
              type: object
          required:
          - goal
          title: WaitForMultipleOrdersAndGetReports
          type: object
        type: UniLabJsonCommand
    module: unilabos.devices.workstation.bioyond_studio.dispensing_station:BioyondDispensingStation
    status_types: {}
    type: python
  config_info: []
  description: ''
  handles: []
  icon: preparation_station.webp
  init_param_schema:
    config:
      properties:
        config:
          type: string
        deck:
          type: string
      required:
      - config
      - deck
      type: object
    data:
      properties: {}
      required: []
      type: object
  version: 1.0.0<|MERGE_RESOLUTION|>--- conflicted
+++ resolved
@@ -61,9 +61,6 @@
               required:
               - ratio
               type: object
-<<<<<<< HEAD
-            result: {}
-=======
             result:
               properties:
                 feeding_order:
@@ -93,7 +90,6 @@
               - return_info
               title: ComputeExperimentDesignReturn
               type: object
->>>>>>> ed56c1eb
           required:
           - goal
           title: compute_experiment_design参数
@@ -178,8 +174,6 @@
           title: query_resource_by_name参数
           type: object
         type: UniLabJsonCommand
-<<<<<<< HEAD
-=======
       auto-transfer_materials_to_reaction_station:
         feedback: {}
         goal: {}
@@ -209,7 +203,6 @@
           title: transfer_materials_to_reaction_station参数
           type: object
         type: UniLabJsonCommand
->>>>>>> ed56c1eb
       auto-workflow_sample_locations:
         feedback: {}
         goal: {}
