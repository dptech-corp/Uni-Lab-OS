--- conflicted
+++ resolved
@@ -139,9 +139,6 @@
               required:
               - ratio
               type: object
-<<<<<<< HEAD
-            result: {}
-=======
             result:
               properties:
                 feeding_order:
@@ -171,7 +168,6 @@
               - return_info
               title: ComputeExperimentDesignReturn
               type: object
->>>>>>> ed56c1eb
           required:
           - goal
           title: compute_experiment_design参数
