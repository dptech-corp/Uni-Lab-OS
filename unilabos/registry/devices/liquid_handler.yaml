--- conflicted
+++ resolved
@@ -72,11 +72,7 @@
         feedback: { }
         result: { }
       mix:
-<<<<<<< HEAD
-        type: DPLiquidHandlerMix
-=======
         type: LiquidHandlerMix
->>>>>>> 767e0fcd
         goal:
           targets: targets
           mix_time: mix_time
@@ -259,27 +255,6 @@
     - name
     additionalProperties: false
 
-<<<<<<< HEAD
-dp_liquid_handler:
-  description: 通用液体处理
-  class:
-    module: unilabos.devices.liquid_handling.action_definition:DPLiquidHandler
-    type: python
-    status_types:
-      status: String
-    action_value_mappings:
-
-  schema:
-    type: object
-    properties:
-      name:
-        type: string
-        description: 物料名
-    required:
-    - name
-
-=======
->>>>>>> 767e0fcd
 liquid_handler.revvity:
   class:
     module: unilabos.devices.liquid_handling.revvity:Revvity
