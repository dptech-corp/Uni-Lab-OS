--- conflicted
+++ resolved
@@ -263,114 +263,7 @@
     status_types:
       status: String
     action_value_mappings:
-<<<<<<< HEAD
-      remove_liquid:
-        type: DPLiquidHandlerRemoveLiquid
-        goal:
-          vols: vols
-          sources: sources
-          waste_liquid: waste_liquid
-          use_channels: use_channels
-          flow_rates: flow_rates
-          offsets: offsets
-          liquid_height: liquid_height
-          blow_out_air_volume: blow_out_air_volume
-          spread: spread
-          delays: delays
-          is_96_well: is_96_well
-          top: top
-          none_keys: none_keys
-        feedback: {}
-        result: {}
-      add_liquid:
-        type: DPLiquidHandlerAddLiquid
-        goal:
-          asp_vols: asp_vols
-          dis_vols: dis_vols
-          reagent_sources: reagent_sources
-          targets: targets
-          use_channels: use_channels
-          flow_rates: flow_rates
-          offsets: offsets
-          liquid_height: liquid_height
-          blow_out_air_volume: blow_out_air_volume
-          spread: spread
-          is_96_well: is_96_well
-          mix_time: mix_time
-          mix_vol: mix_vol
-          mix_rate: mix_rate
-          mix_liquid_height: mix_liquid_height
-          none_keys: none_keys
-        feedback: {}
-        result: {}
-      transfer_liquid:
-        type: DPLiquidHandlerTransferLiquid
-        goal:
-          asp_vols: asp_vols
-          dis_vols: dis_vols
-          sources: sources
-          targets: targets
-          tip_racks: tip_racks
-          use_channels: use_channels
-          asp_flow_rates: asp_flow_rates
-          dis_flow_rates: dis_flow_rates
-          offsets: offsets
-          touch_tip: touch_tip
-          liquid_height: liquid_height
-          blow_out_air_volume: blow_out_air_volume
-          spread: spread
-          is_96_well: is_96_well
-          mix_stage: mix_stage
-          mix_times: mix_times
-          mix_vol: mix_vol
-          mix_rate: mix_rate
-          mix_liquid_height: mix_liquid_height
-          delays: delays
-          none_keys: none_keys
-        feedback: {}
-        result: {}
-      custom_delay:
-        type: DPLiquidHandlerCustomDelay
-        goal:
-          seconds: seconds
-          msg: msg
-        feedback: {}
-        result: {}
-      touch_tip:
-        type: DPLiquidHandlerTouchTip
-        goal:
-          targets: targets
-        feedback: {}
-        result: {}
-      mix:
-        type: DPLiquidHandlerMix
-        goal:
-          targets: targets
-          mix_time: mix_time
-          mix_vol: mix_vol
-          height_to_bottom: height_to_bottom
-          offsets: offsets
-          mix_rate: mix_rate
-          none_keys: none_keys
-        feedback: {}
-        result: {}
-      set_tiprack:
-        type: DPLiquidHandlerSetTiprack
-        goal:
-          tip_racks: tip_racks
-        feedback: {}
-        result: {}
-      move_to:
-        type: DPLiquidHandlerMoveTo
-        goal:
-          well: well
-          dis_to_top: dis_to_top
-          channel: channel
-        feedback: {}
-        result: {}
-=======
 
->>>>>>> 83c765f0
   schema:
     type: object
     properties:
