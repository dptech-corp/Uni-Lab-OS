virtual_centrifuge:
  class:
    action_value_mappings:
      auto-cleanup:
        feedback: {}
        goal: {}
        goal_default: {}
        handles: []
        result: {}
        schema:
          description: cleanup的参数schema
          properties:
            feedback: {}
            goal:
              properties: {}
              required: []
              type: object
            result: {}
          required:
          - goal
          title: cleanup参数
          type: object
        type: UniLabJsonCommandAsync
      auto-initialize:
        feedback: {}
        goal: {}
        goal_default: {}
        handles: []
        result: {}
        schema:
          description: initialize的参数schema
          properties:
            feedback: {}
            goal:
              properties: {}
              required: []
              type: object
            result: {}
          required:
          - goal
          title: initialize参数
          type: object
        type: UniLabJsonCommandAsync
      centrifuge:
        feedback:
          current_speed: current_speed
          current_status: status
          current_temp: current_temp
          progress: progress
        goal:
          speed: speed
          temp: temp
          time: time
          vessel: vessel
        goal_default:
          speed: 0.0
          temp: 0.0
          time: 0.0
          vessel: ''
        handles: []
        result:
          message: message
          success: success
        schema:
          description: ''
          properties:
            feedback:
              properties:
                current_speed:
                  type: number
                current_status:
                  type: string
                current_temp:
                  type: number
                progress:
                  type: number
              required:
              - progress
              - current_speed
              - current_temp
              - current_status
              title: Centrifuge_Feedback
              type: object
            goal:
              properties:
                speed:
                  type: number
                temp:
                  type: number
                time:
                  type: number
                vessel:
                  type: string
              required:
              - vessel
              - speed
              - time
              - temp
              title: Centrifuge_Goal
              type: object
            result:
              properties:
                message:
                  type: string
                return_info:
                  type: string
                success:
                  type: boolean
              required:
              - success
              - message
              - return_info
              title: Centrifuge_Result
              type: object
          required:
          - goal
          title: Centrifuge
          type: object
        type: Centrifuge
    module: unilabos.devices.virtual.virtual_centrifuge:VirtualCentrifuge
    status_types:
      centrifuge_state: str
      current_speed: float
      current_temp: float
      max_speed: float
      max_temp: float
      message: str
      min_temp: float
      progress: float
      status: str
      target_speed: float
      target_temp: float
      time_remaining: float
    type: python
  description: Virtual Centrifuge for CentrifugeProtocol Testing
  handles:
  - data_key: vessel
    data_source: handle
    data_type: transport
    description: 需要离心的样品容器
    handler_key: centrifuge
    io_type: target
    label: centrifuge
    side: NORTH
  icon: ''
  init_param_schema:
    config:
      properties:
        config:
          type: string
        device_id:
          type: string
      required: []
      type: object
    data:
      properties:
        centrifuge_state:
          type: string
        current_speed:
          type: number
        current_temp:
          type: number
        max_speed:
          type: number
        max_temp:
          type: number
        message:
          type: string
        min_temp:
          type: number
        progress:
          type: number
        status:
          type: string
        target_speed:
          type: number
        target_temp:
          type: number
        time_remaining:
          type: number
      required:
      - status
      - centrifuge_state
      - current_speed
      - target_speed
      - current_temp
      - target_temp
      - max_speed
      - max_temp
      - min_temp
      - time_remaining
      - progress
      - message
      type: object
  version: 0.0.1
virtual_column:
  class:
    action_value_mappings:
      auto-cleanup:
        feedback: {}
        goal: {}
        goal_default: {}
        handles: []
        result: {}
        schema:
          description: cleanup的参数schema
          properties:
            feedback: {}
            goal:
              properties: {}
              required: []
              type: object
            result: {}
          required:
          - goal
          title: cleanup参数
          type: object
        type: UniLabJsonCommandAsync
      auto-initialize:
        feedback: {}
        goal: {}
        goal_default: {}
        handles: []
        result: {}
        schema:
          description: initialize的参数schema
          properties:
            feedback: {}
            goal:
              properties: {}
              required: []
              type: object
            result: {}
          required:
          - goal
          title: initialize参数
          type: object
        type: UniLabJsonCommandAsync
      run_column:
        feedback:
          current_status: current_status
          processed_volume: processed_volume
          progress: progress
        goal:
          column: column
          from_vessel: from_vessel
          to_vessel: to_vessel
        goal_default:
          column: ''
          from_vessel: ''
          pct1: ''
          pct2: ''
          ratio: ''
          rf: ''
          solvent1: ''
          solvent2: ''
          to_vessel: ''
        handles: []
        result:
          message: current_status
          return_info: current_status
          success: success
        schema:
          description: ''
          properties:
            feedback:
              properties:
                progress:
                  type: number
                status:
                  type: string
              required:
              - status
              - progress
              title: RunColumn_Feedback
              type: object
            goal:
              properties:
                column:
                  type: string
                from_vessel:
                  type: string
                pct1:
                  type: string
                pct2:
                  type: string
                ratio:
                  type: string
                rf:
                  type: string
                solvent1:
                  type: string
                solvent2:
                  type: string
                to_vessel:
                  type: string
              required:
              - from_vessel
              - to_vessel
              - column
              - rf
              - pct1
              - pct2
              - solvent1
              - solvent2
              - ratio
              title: RunColumn_Goal
              type: object
            result:
              properties:
                message:
                  type: string
                return_info:
                  type: string
                success:
                  type: boolean
              required:
              - success
              - message
              - return_info
              title: RunColumn_Result
              type: object
          required:
          - goal
          title: RunColumn
          type: object
        type: RunColumn
    module: unilabos.devices.virtual.virtual_column:VirtualColumn
    status_types:
      column_diameter: float
      column_length: float
      column_state: str
      current_flow_rate: float
      current_status: str
      max_flow_rate: float
      processed_volume: float
      progress: float
      status: str
    type: python
  description: Virtual Column Chromatography Device for RunColumn Protocol Testing
  handles:
  - data_key: from_vessel
    data_source: handle
    data_type: transport
    description: 样品输入口
    handler_key: columnin
    io_type: target
    label: columnin
    side: WEST
  - data_key: to_vessel
    data_source: handle
    data_type: transport
    description: 产物输出口
    handler_key: columnout
    io_type: source
    label: columnout
    side: EAST
  icon: ''
  init_param_schema:
    config:
      properties:
        config:
          type: object
        device_id:
          type: string
      required: []
      type: object
    data:
      properties:
        column_diameter:
          type: number
        column_length:
          type: number
        column_state:
          type: string
        current_flow_rate:
          type: number
        current_status:
          type: string
        max_flow_rate:
          type: number
        processed_volume:
          type: number
        progress:
          type: number
        status:
          type: string
      required:
      - status
      - column_state
      - current_flow_rate
      - max_flow_rate
      - column_length
      - column_diameter
      - processed_volume
      - progress
      - current_status
      type: object
  version: 0.0.1
virtual_filter:
  class:
    action_value_mappings:
      auto-cleanup:
        feedback: {}
        goal: {}
        goal_default: {}
        handles: []
        result: {}
        schema:
          description: cleanup的参数schema
          properties:
            feedback: {}
            goal:
              properties: {}
              required: []
              type: object
            result: {}
          required:
          - goal
          title: cleanup参数
          type: object
        type: UniLabJsonCommandAsync
      auto-initialize:
        feedback: {}
        goal: {}
        goal_default: {}
        handles: []
        result: {}
        schema:
          description: initialize的参数schema
          properties:
            feedback: {}
            goal:
              properties: {}
              required: []
              type: object
            result: {}
          required:
          - goal
          title: initialize参数
          type: object
        type: UniLabJsonCommandAsync
      filter:
        feedback:
          current_status: current_status
          current_temp: current_temp
          filtered_volume: filtered_volume
          progress: progress
        goal:
          continue_heatchill: continue_heatchill
          filtrate_vessel: filtrate_vessel
          stir: stir
          stir_speed: stir_speed
          temp: temp
          vessel: vessel
          volume: volume
        goal_default:
          continue_heatchill: false
          filtrate_vessel: ''
          stir: false
          stir_speed: 0.0
          temp: 0.0
          vessel: ''
          volume: 0.0
        handles: []
        result:
          message: message
          return_info: message
          success: success
        schema:
          description: ''
          properties:
            feedback:
              properties:
                current_status:
                  type: string
                current_temp:
                  type: number
                filtered_volume:
                  type: number
                progress:
                  type: number
              required:
              - progress
              - current_temp
              - filtered_volume
              - current_status
              title: Filter_Feedback
              type: object
            goal:
              properties:
                continue_heatchill:
                  type: boolean
                filtrate_vessel:
                  type: string
                stir:
                  type: boolean
                stir_speed:
                  type: number
                temp:
                  type: number
                vessel:
                  type: string
                volume:
                  type: number
              required:
              - vessel
              - filtrate_vessel
              - stir
              - stir_speed
              - temp
              - continue_heatchill
              - volume
              title: Filter_Goal
              type: object
            result:
              properties:
                message:
                  type: string
                return_info:
                  type: string
                success:
                  type: boolean
              required:
              - success
              - message
              - return_info
              title: Filter_Result
              type: object
          required:
          - goal
          title: Filter
          type: object
        type: Filter
    module: unilabos.devices.virtual.virtual_filter:VirtualFilter
    status_types:
      current_status: str
      current_temp: float
      filtered_volume: float
      max_stir_speed: float
      max_temp: float
      max_volume: float
      message: str
      progress: float
      status: str
    type: python
  description: Virtual Filter for FilterProtocol Testing
  handles:
  - data_key: vessel_in
    data_source: handle
    data_type: transport
    description: 需要过滤的样品容器
    handler_key: filterin
    io_type: target
    label: filter_in
    side: NORTH
  - data_key: filtrate_out
    data_source: handle
    data_type: transport
    description: 滤液出口
    handler_key: filtrateout
    io_type: source
    label: filtrate_out
    side: SOUTH
  - data_key: retentate_out
    data_source: handle
    data_type: transport
    description: 滤渣/固体出口
    handler_key: retentateout
    io_type: source
    label: retentate_out
    side: EAST
  icon: ''
  init_param_schema:
    config:
      properties:
        config:
          type: string
        device_id:
          type: string
      required: []
      type: object
    data:
      properties:
        current_status:
          type: string
        current_temp:
          type: number
        filtered_volume:
          type: number
        max_stir_speed:
          type: number
        max_temp:
          type: number
        max_volume:
          type: number
        message:
          type: string
        progress:
          type: number
        status:
          type: string
      required:
      - status
      - progress
      - current_temp
      - filtered_volume
      - current_status
      - message
      - max_temp
      - max_stir_speed
      - max_volume
      type: object
  version: 0.0.1
virtual_gas_source:
  class:
    action_value_mappings:
      auto-cleanup:
        feedback: {}
        goal: {}
        goal_default: {}
        handles: []
        result: {}
        schema:
          description: cleanup的参数schema
          properties:
            feedback: {}
            goal:
              properties: {}
              required: []
              type: object
            result: {}
          required:
          - goal
          title: cleanup参数
          type: object
        type: UniLabJsonCommandAsync
      auto-initialize:
        feedback: {}
        goal: {}
        goal_default: {}
        handles: []
        result: {}
        schema:
          description: initialize的参数schema
          properties:
            feedback: {}
            goal:
              properties: {}
              required: []
              type: object
            result: {}
          required:
          - goal
          title: initialize参数
          type: object
        type: UniLabJsonCommandAsync
      auto-is_closed:
        feedback: {}
        goal: {}
        goal_default: {}
        handles: []
        result: {}
        schema:
          description: is_closed的参数schema
          properties:
            feedback: {}
            goal:
              properties: {}
              required: []
              type: object
            result: {}
          required:
          - goal
          title: is_closed参数
          type: object
        type: UniLabJsonCommand
      auto-is_open:
        feedback: {}
        goal: {}
        goal_default: {}
        handles: []
        result: {}
        schema:
          description: is_open的参数schema
          properties:
            feedback: {}
            goal:
              properties: {}
              required: []
              type: object
            result: {}
          required:
          - goal
          title: is_open参数
          type: object
        type: UniLabJsonCommand
      close:
        feedback: {}
        goal: {}
        goal_default: {}
        handles: []
        result: {}
        schema:
          description: ''
          properties:
            feedback:
              properties: {}
              required: []
              title: EmptyIn_Feedback
              type: object
            goal:
              properties: {}
              required: []
              title: EmptyIn_Goal
              type: object
            result:
              properties:
                return_info:
                  type: string
              required:
              - return_info
              title: EmptyIn_Result
              type: object
          required:
          - goal
          title: EmptyIn
          type: object
        type: EmptyIn
      open:
        feedback: {}
        goal: {}
        goal_default: {}
        handles: []
        result: {}
        schema:
          description: ''
          properties:
            feedback:
              properties: {}
              required: []
              title: EmptyIn_Feedback
              type: object
            goal:
              properties: {}
              required: []
              title: EmptyIn_Goal
              type: object
            result:
              properties:
                return_info:
                  type: string
              required:
              - return_info
              title: EmptyIn_Result
              type: object
          required:
          - goal
          title: EmptyIn
          type: object
        type: EmptyIn
      set_status:
        feedback: {}
        goal:
          string: string
        goal_default:
          string: ''
        handles: []
        result: {}
        schema:
          description: ''
          properties:
            feedback:
              properties: {}
              required: []
              title: StrSingleInput_Feedback
              type: object
            goal:
              properties:
                string:
                  type: string
              required:
              - string
              title: StrSingleInput_Goal
              type: object
            result:
              properties:
                return_info:
                  type: string
                success:
                  type: boolean
              required:
              - return_info
              - success
              title: StrSingleInput_Result
              type: object
          required:
          - goal
          title: StrSingleInput
          type: object
        type: StrSingleInput
    module: unilabos.devices.virtual.virtual_gas_source:VirtualGasSource
    status_types:
      status: str
    type: python
  description: Virtual gas source
  handles:
  - data_key: fluid_out
    data_source: executor
    data_type: fluid
    description: 气源出气口
    handler_key: gassource
    io_type: source
    label: gassource
    side: SOUTH
  icon: ''
  init_param_schema:
    config:
      properties:
        config:
          type: string
        device_id:
          type: string
      required: []
      type: object
    data:
      properties:
        status:
          type: string
      required:
      - status
      type: object
  version: 0.0.1
virtual_heatchill:
  class:
    action_value_mappings:
      auto-cleanup:
        feedback: {}
        goal: {}
        goal_default: {}
        handles: []
        result: {}
        schema:
          description: cleanup的参数schema
          properties:
            feedback: {}
            goal:
              properties: {}
              required: []
              type: object
            result: {}
          required:
          - goal
          title: cleanup参数
          type: object
        type: UniLabJsonCommandAsync
      auto-initialize:
        feedback: {}
        goal: {}
        goal_default: {}
        handles: []
        result: {}
        schema:
          description: initialize的参数schema
          properties:
            feedback: {}
            goal:
              properties: {}
              required: []
              type: object
            result: {}
          required:
          - goal
          title: initialize参数
          type: object
        type: UniLabJsonCommandAsync
      heat_chill:
        feedback:
          status: status
        goal:
          purpose: purpose
          stir: stir
          stir_speed: stir_speed
          temp: temp
          time: time
          vessel: vessel
        goal_default:
          pressure: ''
          purpose: ''
          reflux_solvent: ''
          stir: false
          stir_speed: 0.0
          temp: 0.0
          temp_spec: ''
          time: 0.0
          time_spec: ''
          vessel: ''
        handles: []
        result:
          success: success
        schema:
          description: ''
          properties:
            feedback:
              properties:
                status:
                  type: string
              required:
              - status
              title: HeatChill_Feedback
              type: object
            goal:
              properties:
                pressure:
                  type: string
                purpose:
                  type: string
                reflux_solvent:
                  type: string
                stir:
                  type: boolean
                stir_speed:
                  type: number
                temp:
                  type: number
                temp_spec:
                  type: string
                time:
                  type: number
                time_spec:
                  type: string
                vessel:
                  type: string
              required:
              - vessel
              - temp
              - time
              - temp_spec
              - time_spec
              - pressure
              - reflux_solvent
              - stir
              - stir_speed
              - purpose
              title: HeatChill_Goal
              type: object
            result:
              properties:
                message:
                  type: string
                return_info:
                  type: string
                success:
                  type: boolean
              required:
              - success
              - message
              - return_info
              title: HeatChill_Result
              type: object
          required:
          - goal
          title: HeatChill
          type: object
        type: HeatChill
      heat_chill_start:
        feedback:
          status: status
        goal:
          purpose: purpose
          temp: temp
          vessel: vessel
        goal_default:
          purpose: ''
          temp: 0.0
          vessel: ''
        handles: []
        result:
          success: success
        schema:
          description: ''
          properties:
            feedback:
              properties:
                status:
                  type: string
              required:
              - status
              title: HeatChillStart_Feedback
              type: object
            goal:
              properties:
                purpose:
                  type: string
                temp:
                  type: number
                vessel:
                  type: string
              required:
              - vessel
              - temp
              - purpose
              title: HeatChillStart_Goal
              type: object
            result:
              properties:
                return_info:
                  type: string
                success:
                  type: boolean
              required:
              - return_info
              - success
              title: HeatChillStart_Result
              type: object
          required:
          - goal
          title: HeatChillStart
          type: object
        type: HeatChillStart
      heat_chill_stop:
        feedback:
          status: status
        goal:
          vessel: vessel
        goal_default:
          vessel: ''
        handles: []
        result:
          success: success
        schema:
          description: ''
          properties:
            feedback:
              properties:
                status:
                  type: string
              required:
              - status
              title: HeatChillStop_Feedback
              type: object
            goal:
              properties:
                vessel:
                  type: string
              required:
              - vessel
              title: HeatChillStop_Goal
              type: object
            result:
              properties:
                return_info:
                  type: string
                success:
                  type: boolean
              required:
              - return_info
              - success
              title: HeatChillStop_Result
              type: object
          required:
          - goal
          title: HeatChillStop
          type: object
        type: HeatChillStop
    module: unilabos.devices.virtual.virtual_heatchill:VirtualHeatChill
    status_types:
      is_stirring: bool
      operation_mode: str
      remaining_time: float
      status: str
      stir_speed: float
    type: python
  description: Virtual HeatChill for HeatChillProtocol Testing
  handles:
  - data_key: vessel
    data_source: handle
    data_type: mechanical
    description: 加热/冷却器的物理连接口
    handler_key: heatchill
    io_type: source
    label: heatchill
    side: NORTH
  icon: Heater.webp
  init_param_schema:
    config:
      properties:
        config:
          type: object
        device_id:
          type: string
      required: []
      type: object
    data:
      properties:
        is_stirring:
          type: boolean
        operation_mode:
          type: string
        remaining_time:
          type: number
        status:
          type: string
        stir_speed:
          type: number
      required:
      - status
      - operation_mode
      - is_stirring
      - stir_speed
      - remaining_time
      type: object
  version: 0.0.1
virtual_multiway_valve:
  class:
    action_value_mappings:
      auto-close:
        feedback: {}
        goal: {}
        goal_default: {}
        handles: []
        result: {}
        schema:
          description: close的参数schema
          properties:
            feedback: {}
            goal:
              properties: {}
              required: []
              type: object
            result: {}
          required:
          - goal
          title: close参数
          type: object
        type: UniLabJsonCommand
      auto-is_at_port:
        feedback: {}
        goal: {}
        goal_default:
          port_number: null
        handles: []
        result: {}
        schema:
          description: is_at_port的参数schema
          properties:
            feedback: {}
            goal:
              properties:
                port_number:
                  type: integer
              required:
              - port_number
              type: object
            result: {}
          required:
          - goal
          title: is_at_port参数
          type: object
        type: UniLabJsonCommand
      auto-is_at_position:
        feedback: {}
        goal: {}
        goal_default:
          position: null
        handles: []
        result: {}
        schema:
          description: is_at_position的参数schema
          properties:
            feedback: {}
            goal:
              properties:
                position:
                  type: integer
              required:
              - position
              type: object
            result: {}
          required:
          - goal
          title: is_at_position参数
          type: object
        type: UniLabJsonCommand
      auto-is_at_pump_position:
        feedback: {}
        goal: {}
        goal_default: {}
        handles: []
        result: {}
        schema:
          description: is_at_pump_position的参数schema
          properties:
            feedback: {}
            goal:
              properties: {}
              required: []
              type: object
            result: {}
          required:
          - goal
          title: is_at_pump_position参数
          type: object
        type: UniLabJsonCommand
      auto-open:
        feedback: {}
        goal: {}
        goal_default: {}
        handles: []
        result: {}
        schema:
          description: open的参数schema
          properties:
            feedback: {}
            goal:
              properties: {}
              required: []
              type: object
            result: {}
          required:
          - goal
          title: open参数
          type: object
        type: UniLabJsonCommand
      auto-reset:
        feedback: {}
        goal: {}
        goal_default: {}
        handles: []
        result: {}
        schema:
          description: reset的参数schema
          properties:
            feedback: {}
            goal:
              properties: {}
              required: []
              type: object
            result: {}
          required:
          - goal
          title: reset参数
          type: object
        type: UniLabJsonCommand
      auto-set_to_port:
        feedback: {}
        goal: {}
        goal_default:
          port_number: null
        handles: []
        result: {}
        schema:
          description: set_to_port的参数schema
          properties:
            feedback: {}
            goal:
              properties:
                port_number:
                  type: integer
              required:
              - port_number
              type: object
            result: {}
          required:
          - goal
          title: set_to_port参数
          type: object
        type: UniLabJsonCommand
      auto-set_to_pump_position:
        feedback: {}
        goal: {}
        goal_default: {}
        handles: []
        result: {}
        schema:
          description: set_to_pump_position的参数schema
          properties:
            feedback: {}
            goal:
              properties: {}
              required: []
              type: object
            result: {}
          required:
          - goal
          title: set_to_pump_position参数
          type: object
        type: UniLabJsonCommand
      auto-switch_between_pump_and_port:
        feedback: {}
        goal: {}
        goal_default:
          port_number: null
        handles: []
        result: {}
        schema:
          description: switch_between_pump_and_port的参数schema
          properties:
            feedback: {}
            goal:
              properties:
                port_number:
                  type: integer
              required:
              - port_number
              type: object
            result: {}
          required:
          - goal
          title: switch_between_pump_and_port参数
          type: object
        type: UniLabJsonCommand
      set_position:
        feedback: {}
        goal:
          command: command
        goal_default:
          command: ''
        handles: []
        result:
          success: success
        schema:
          description: ''
          properties:
            feedback:
              properties:
                status:
                  type: string
              required:
              - status
              title: SendCmd_Feedback
              type: object
            goal:
              properties:
                command:
                  type: string
              required:
              - command
              title: SendCmd_Goal
              type: object
            result:
              properties:
                return_info:
                  type: string
                success:
                  type: boolean
              required:
              - return_info
              - success
              title: SendCmd_Result
              type: object
          required:
          - goal
          title: SendCmd
          type: object
        type: SendCmd
      set_valve_position:
        feedback: {}
        goal:
          command: command
        goal_default:
          command: ''
        handles: []
        result:
          success: success
        schema:
          description: ''
          properties:
            feedback:
              properties:
                status:
                  type: string
              required:
              - status
              title: SendCmd_Feedback
              type: object
            goal:
              properties:
                command:
                  type: string
              required:
              - command
              title: SendCmd_Goal
              type: object
            result:
              properties:
                return_info:
                  type: string
                success:
                  type: boolean
              required:
              - return_info
              - success
              title: SendCmd_Result
              type: object
          required:
          - goal
          title: SendCmd
          type: object
        type: SendCmd
    module: unilabos.devices.virtual.virtual_multiway_valve:VirtualMultiwayValve
    status_types:
      available_ports: dict
      available_positions: list
      current_port: str
      current_position: int
      flow_path: str
      info: dict
      status: str
      target_position: int
      valve_position: int
      valve_state: str
    type: python
  description: Virtual 8-Way Valve for flow direction control
  handles:
  - data_key: fluid_in
    data_source: handle
    data_type: fluid
    description: 八通阀门进液口
    handler_key: transferpump
    io_type: target
    label: transferpump
    side: NORTH
  - data_key: fluid_port_1
    data_source: executor
    data_type: fluid
    description: 八通阀门端口1
    handler_key: 1
    io_type: source
    label: 1
    side: NORTH
  - data_key: fluid_port_2
    data_source: executor
    data_type: fluid
    description: 八通阀门端口2
    handler_key: 2
    io_type: source
    label: 2
    side: EAST
  - data_key: fluid_port_3
    data_source: executor
    data_type: fluid
    description: 八通阀门端口3
    handler_key: 3
    io_type: source
    label: 3
    side: EAST
  - data_key: fluid_port_4
    data_source: executor
    data_type: fluid
    description: 八通阀门端口4
    handler_key: 4
    io_type: source
    label: 4
    side: SOUTH
  - data_key: fluid_port_5
    data_source: executor
    data_type: fluid
    description: 八通阀门端口5
    handler_key: 5
    io_type: source
    label: 5
    side: SOUTH
  - data_key: fluid_port_6
    data_source: executor
    data_type: fluid
    description: 八通阀门端口6
    handler_key: 6
    io_type: source
    label: 6
    side: WEST
  - data_key: fluid_port_7
    data_source: executor
    data_type: fluid
    description: 八通阀门端口7
    handler_key: 7
    io_type: source
    label: 7
    side: WEST
  - data_key: fluid_port_8
    data_source: executor
    data_type: fluid
    description: 八通阀门端口8
    handler_key: 8
    io_type: source
    label: 8
    side: NORTH
  icon: EightPipeline.webp
  init_param_schema:
    config:
      properties:
        port:
          default: VIRTUAL
          type: string
        positions:
          default: 8
          type: integer
      required: []
      type: object
    data:
      properties:
        available_ports:
          type: object
        available_positions:
          type: array
        current_port:
          type: string
        current_position:
          type: integer
        flow_path:
          type: string
        info:
          type: object
        status:
          type: string
        target_position:
          type: integer
        valve_position:
          type: integer
        valve_state:
          type: string
      required:
      - status
      - valve_state
      - current_position
      - target_position
      - current_port
      - valve_position
      - available_positions
      - available_ports
      - flow_path
      - info
      type: object
  version: 0.0.1
virtual_pump:
  class:
    action_value_mappings:
      auto-clean_vessel:
        feedback: {}
        goal: {}
        goal_default:
          repeats: 1
          solvent: null
          temp: null
          vessel: null
          volume: null
        handles: []
        result: {}
        schema:
          description: clean_vessel的参数schema
          properties:
            feedback: {}
            goal:
              properties:
                repeats:
                  default: 1
                  type: integer
                solvent:
                  type: string
                temp:
                  type: number
                vessel:
                  type: string
                volume:
                  type: number
              required:
              - vessel
              - solvent
              - volume
              - temp
              type: object
            result: {}
          required:
          - goal
          title: clean_vessel参数
          type: object
        type: UniLabJsonCommandAsync
      auto-cleanup:
        feedback: {}
        goal: {}
        goal_default: {}
        handles: []
        result: {}
        schema:
          description: cleanup的参数schema
          properties:
            feedback: {}
            goal:
              properties: {}
              required: []
              type: object
            result: {}
          required:
          - goal
          title: cleanup参数
          type: object
        type: UniLabJsonCommandAsync
      auto-initialize:
        feedback: {}
        goal: {}
        goal_default: {}
        handles: []
        result: {}
        schema:
          description: initialize的参数schema
          properties:
            feedback: {}
            goal:
              properties: {}
              required: []
              type: object
            result: {}
          required:
          - goal
          title: initialize参数
          type: object
        type: UniLabJsonCommandAsync
      set_valve_position:
        feedback:
          status: status
        goal:
          float_in: valve_position
        goal_default:
          float_in: 0.0
        handles: []
        result:
          success: success
        schema:
          description: ''
          properties:
            feedback:
              properties: {}
              required: []
              title: FloatSingleInput_Feedback
              type: object
            goal:
              properties:
                float_in:
                  type: number
              required:
              - float_in
              title: FloatSingleInput_Goal
              type: object
            result:
              properties:
                return_info:
                  type: string
                success:
                  type: boolean
              required:
              - return_info
              - success
              title: FloatSingleInput_Result
              type: object
          required:
          - goal
          title: FloatSingleInput
          type: object
        type: FloatSingleInput
      transfer:
        feedback:
          status: status
        goal:
          amount: amount
          from_vessel: from_vessel
          rinsing_repeats: rinsing_repeats
          rinsing_solvent: rinsing_solvent
          rinsing_volume: rinsing_volume
          solid: solid
          time: time
          to_vessel: to_vessel
          viscous: viscous
          volume: volume
        goal_default:
          amount: ''
          event: ''
          flowrate: 0.0
          from_vessel: ''
          rate_spec: ''
          rinsing_repeats: 0
          rinsing_solvent: ''
          rinsing_volume: 0.0
          solid: false
          through: ''
          time: 0.0
          to_vessel: ''
          transfer_flowrate: 0.0
          viscous: false
          volume: 0.0
        handles: []
        result:
          success: success
        schema:
          description: ''
          properties:
            feedback:
              properties:
                current_device:
                  type: string
                status:
                  type: string
                time_remaining:
                  properties:
                    nanosec:
                      maximum: 4294967295
                      minimum: 0
                      type: integer
                    sec:
                      maximum: 2147483647
                      minimum: -2147483648
                      type: integer
                  required:
                  - sec
                  - nanosec
                  title: Duration
                  type: object
                time_spent:
                  properties:
                    nanosec:
                      maximum: 4294967295
                      minimum: 0
                      type: integer
                    sec:
                      maximum: 2147483647
                      minimum: -2147483648
                      type: integer
                  required:
                  - sec
                  - nanosec
                  title: Duration
                  type: object
              required:
              - status
              - current_device
              - time_spent
              - time_remaining
              title: PumpTransfer_Feedback
              type: object
            goal:
              properties:
                amount:
                  type: string
                event:
                  type: string
                flowrate:
                  type: number
                from_vessel:
                  type: string
                rate_spec:
                  type: string
                rinsing_repeats:
                  maximum: 2147483647
                  minimum: -2147483648
                  type: integer
                rinsing_solvent:
                  type: string
                rinsing_volume:
                  type: number
                solid:
                  type: boolean
                through:
                  type: string
                time:
                  type: number
                to_vessel:
                  type: string
                transfer_flowrate:
                  type: number
                viscous:
                  type: boolean
                volume:
                  type: number
              required:
              - from_vessel
              - to_vessel
              - volume
              - amount
              - time
              - viscous
              - rinsing_solvent
              - rinsing_volume
              - rinsing_repeats
              - solid
              - flowrate
              - transfer_flowrate
              - rate_spec
              - event
              - through
              title: PumpTransfer_Goal
              type: object
            result:
              properties:
                return_info:
                  type: string
                success:
                  type: boolean
              required:
              - return_info
              - success
              title: PumpTransfer_Result
              type: object
          required:
          - goal
          title: PumpTransfer
          type: object
        type: PumpTransfer
    module: unilabos.devices.virtual.virtual_pump:VirtualPump
    status_types:
      current_status: str
      current_volume: float
      from_vessel: str
      max_volume: float
      progress: float
      status: str
      to_vessel: str
      transfer_rate: float
      transferred_volume: float
      valve_position: int
    type: python
  description: Virtual Pump for PumpTransferProtocol Testing
  handles:
  - data_key: fluid_in
    data_source: handle
    data_type: fluid
    description: 泵的输出口
    handler_key: pumpio
    io_type: source
    label: pumpio
  icon: ''
  init_param_schema:
    config:
      properties:
        config:
          type: object
        device_id:
          type: string
      required: []
      type: object
    data:
      properties:
        current_status:
          type: string
        current_volume:
          type: number
        from_vessel:
          type: string
        max_volume:
          type: number
        progress:
          type: number
        status:
          type: string
        to_vessel:
          type: string
        transfer_rate:
          type: number
        transferred_volume:
          type: number
        valve_position:
          type: integer
      required:
      - status
      - valve_position
      - current_volume
      - max_volume
      - transfer_rate
      - from_vessel
      - to_vessel
      - progress
      - transferred_volume
      - current_status
      type: object
  version: 0.0.1
virtual_rotavap:
  class:
    action_value_mappings:
      auto-cleanup:
        feedback: {}
        goal: {}
        goal_default: {}
        handles: []
        result: {}
        schema:
          description: cleanup的参数schema
          properties:
            feedback: {}
            goal:
              properties: {}
              required: []
              type: object
            result: {}
          required:
          - goal
          title: cleanup参数
          type: object
        type: UniLabJsonCommandAsync
<<<<<<< HEAD
      auto-evaporate:
        feedback: {}
        goal: {}
        goal_default:
          pressure: 0.1
          stir_speed: 100.0
          temp: 60.0
          time: 180.0
          vessel: null
        handles: []
        result: {}
        schema:
          description: evaporate的参数schema
          properties:
            feedback: {}
            goal:
              properties:
                pressure:
                  default: 0.1
                  type: number
                stir_speed:
                  default: 100.0
                  type: number
                temp:
                  default: 60.0
                  type: number
                time:
                  default: 180.0
                  type: number
                vessel:
                  type: string
              required:
              - vessel
              type: object
            result: {}
          required:
          - goal
          title: evaporate参数
          type: object
        type: UniLabJsonCommandAsync
=======
>>>>>>> 540c5e94
      auto-initialize:
        feedback: {}
        goal: {}
        goal_default: {}
        handles: []
        result: {}
        schema:
          description: initialize的参数schema
          properties:
            feedback: {}
            goal:
              properties: {}
              required: []
              type: object
            result: {}
          required:
          - goal
          title: initialize参数
          type: object
        type: UniLabJsonCommandAsync
      evaporate:
        feedback:
          status: status
          current_device: current_device
        goal:
          pressure: pressure
          stir_speed: stir_speed
          temp: temp
          time: time
          vessel: vessel
        goal_default:
          pressure: 0.0
          solvent: ''
          stir_speed: 0.0
          temp: 0.0
          time: 0.0
          vessel: ''
        handles: []
        result:
          message: message
          success: success
        schema:
          description: ''
          properties:
            feedback:
              properties:
                current_device:
                  type: string
                status:
                  type: string
                time_remaining:
                  properties:
                    nanosec:
                      maximum: 4294967295
                      minimum: 0
                      type: integer
                    sec:
                      maximum: 2147483647
                      minimum: -2147483648
                      type: integer
                  required:
                  - sec
                  - nanosec
                  title: Duration
                  type: object
                time_spent:
                  properties:
                    nanosec:
                      maximum: 4294967295
                      minimum: 0
                      type: integer
                    sec:
                      maximum: 2147483647
                      minimum: -2147483648
                      type: integer
                  required:
                  - sec
                  - nanosec
                  title: Duration
                  type: object
              required:
              - status
              - current_device
              - time_spent
              - time_remaining
              title: Evaporate_Feedback
              type: object
            goal:
              properties:
                pressure:
                  type: number
                solvent:
                  type: string
                stir_speed:
                  type: number
                temp:
                  type: number
                time:
                  type: number
                vessel:
                  type: string
              required:
              - vessel
              - pressure
              - temp
              - time
              - stir_speed
              - solvent
              title: Evaporate_Goal
              type: object
            result:
              properties:
                return_info:
                  type: string
                success:
                  type: boolean
              required:
              - return_info
              - success
              title: Evaporate_Result
              type: object
          required:
          - goal
          title: Evaporate
          type: object
        type: Evaporate
    module: unilabos.devices.virtual.virtual_rotavap:VirtualRotavap
    status_types:
      current_temp: float
      evaporated_volume: float
      max_rotation_speed: float
      max_temp: float
      message: str
      progress: float
      remaining_time: float
      rotation_speed: float
      rotavap_state: str
      status: str
      vacuum_pressure: float
    type: python
  description: Virtual Rotary Evaporator for EvaporateProtocol Testing
  handles:
  - data_key: vessel_in
    data_source: handle
    data_type: fluid
    description: 样品连接口
    handler_key: samplein
    io_type: target
    label: sample_in
    side: NORTH
  - data_key: product_out
    data_source: handle
    data_type: fluid
    description: 浓缩产物出口
    handler_key: productout
    io_type: source
    label: product_out
    side: SOUTH
  - data_key: solvent_out
    data_source: handle
    data_type: fluid
    description: 冷凝溶剂出口
    handler_key: solventout
    io_type: source
    label: solvent_out
    side: EAST
  icon: Rotaryevaporator.webp
  init_param_schema:
    config:
      properties:
        config:
          type: string
        device_id:
          type: string
      required: []
      type: object
    data:
      properties:
        current_temp:
          type: number
        evaporated_volume:
          type: number
        max_rotation_speed:
          type: number
        max_temp:
          type: number
        message:
          type: string
        progress:
          type: number
        remaining_time:
          type: number
        rotation_speed:
          type: number
        rotavap_state:
          type: string
        status:
          type: string
        vacuum_pressure:
          type: number
      required:
      - status
      - rotavap_state
      - current_temp
      - rotation_speed
      - vacuum_pressure
      - evaporated_volume
      - progress
      - message
      - max_temp
      - max_rotation_speed
      - remaining_time
      type: object
  version: 0.0.1
virtual_separator:
  class:
    action_value_mappings:
      auto-cleanup:
        feedback: {}
        goal: {}
        goal_default: {}
        handles: []
        result: {}
        schema:
          description: cleanup的参数schema
          properties:
            feedback: {}
            goal:
              properties: {}
              required: []
              type: object
            result: {}
          required:
          - goal
          title: cleanup参数
          type: object
        type: UniLabJsonCommandAsync
      auto-initialize:
        feedback: {}
        goal: {}
        goal_default: {}
        handles: []
        result: {}
        schema:
          description: initialize的参数schema
          properties:
            feedback: {}
            goal:
              properties: {}
              required: []
              type: object
            result: {}
          required:
          - goal
          title: initialize参数
          type: object
        type: UniLabJsonCommandAsync
      separate:
        feedback:
          current_status: status
          progress: progress
        goal:
          from_vessel: from_vessel
          product_phase: product_phase
          purpose: purpose
          repeats: repeats
          separation_vessel: separation_vessel
          settling_time: settling_time
          solvent: solvent
          solvent_volume: solvent_volume
          stir_speed: stir_speed
          stir_time: stir_time
          through: through
          to_vessel: to_vessel
          waste_phase_to_vessel: waste_phase_to_vessel
        goal_default:
          from_vessel: ''
          product_phase: ''
          product_vessel: ''
          purpose: ''
          repeats: 0
          separation_vessel: ''
          settling_time: 0.0
          solvent: ''
          solvent_volume: 0.0
          stir_speed: 0.0
          stir_time: 0.0
          through: ''
          to_vessel: ''
          vessel: ''
          volume: ''
          waste_phase_to_vessel: ''
          waste_vessel: ''
        handles: []
        result:
          message: message
          success: success
        schema:
          description: ''
          properties:
            feedback:
              properties:
                current_device:
                  type: string
                status:
                  type: string
                time_remaining:
                  properties:
                    nanosec:
                      maximum: 4294967295
                      minimum: 0
                      type: integer
                    sec:
                      maximum: 2147483647
                      minimum: -2147483648
                      type: integer
                  required:
                  - sec
                  - nanosec
                  title: Duration
                  type: object
                time_spent:
                  properties:
                    nanosec:
                      maximum: 4294967295
                      minimum: 0
                      type: integer
                    sec:
                      maximum: 2147483647
                      minimum: -2147483648
                      type: integer
                  required:
                  - sec
                  - nanosec
                  title: Duration
                  type: object
              required:
              - status
              - current_device
              - time_spent
              - time_remaining
              title: Separate_Feedback
              type: object
            goal:
              properties:
                from_vessel:
                  type: string
                product_phase:
                  type: string
                product_vessel:
                  type: string
                purpose:
                  type: string
                repeats:
                  maximum: 2147483647
                  minimum: -2147483648
                  type: integer
                separation_vessel:
                  type: string
                settling_time:
                  type: number
                solvent:
                  type: string
                solvent_volume:
                  type: number
                stir_speed:
                  type: number
                stir_time:
                  type: number
                through:
                  type: string
                to_vessel:
                  type: string
                vessel:
                  type: string
                volume:
                  type: string
                waste_phase_to_vessel:
                  type: string
                waste_vessel:
                  type: string
              required:
              - purpose
              - product_phase
              - from_vessel
              - separation_vessel
              - to_vessel
              - waste_phase_to_vessel
              - solvent
              - solvent_volume
              - through
              - repeats
              - stir_time
              - stir_speed
              - settling_time
              - vessel
              - volume
              - product_vessel
              - waste_vessel
              title: Separate_Goal
              type: object
            result:
              properties:
                message:
                  type: string
                return_info:
                  type: string
                success:
                  type: boolean
              required:
              - success
              - message
              - return_info
              title: Separate_Result
              type: object
          required:
          - goal
          title: Separate
          type: object
        type: Separate
    module: unilabos.devices.virtual.virtual_separator:VirtualSeparator
    status_types:
      has_phases: bool
      message: str
      phase_separation: bool
      progress: float
      separator_state: str
      settling_time: float
      status: str
      stir_speed: float
      volume: float
    type: python
  description: Virtual Separator for SeparateProtocol Testing
  handles:
  - data_key: from_vessel
    data_source: handle
    data_type: fluid
    description: 需要分离的混合液体输入口
    handler_key: separatorin
    io_type: target
    label: separator_in
    side: NORTH
  - data_key: bottom_outlet
    data_source: executor
    data_type: fluid
    description: 下相（重相）液体输出口
    handler_key: bottomphaseout
    io_type: source
    label: bottom_phase_out
    side: SOUTH
  - data_key: top_outlet
    data_source: executor
    data_type: fluid
    description: 上相（轻相）液体输出口
    handler_key: topphaseout
    io_type: source
    label: top_phase_out
    side: EAST
  - data_key: mechanical_port
    data_source: handle
    data_type: mechanical
    description: 用于连接搅拌器等机械设备的接口
    handler_key: bind
    io_type: target
    label: bind
    side: WEST
  icon: Separator.webp
  init_param_schema:
    config:
      properties:
        config:
          type: string
        device_id:
          type: string
      required: []
      type: object
    data:
      properties:
        has_phases:
          type: boolean
        message:
          type: string
        phase_separation:
          type: boolean
        progress:
          type: number
        separator_state:
          type: string
        settling_time:
          type: number
        status:
          type: string
        stir_speed:
          type: number
        volume:
          type: number
      required:
      - status
      - separator_state
      - volume
      - has_phases
      - phase_separation
      - stir_speed
      - settling_time
      - progress
      - message
      type: object
  version: 0.0.1
virtual_solenoid_valve:
  class:
    action_value_mappings:
      auto-cleanup:
        feedback: {}
        goal: {}
        goal_default: {}
        handles: []
        result: {}
        schema:
          description: cleanup的参数schema
          properties:
            feedback: {}
            goal:
              properties: {}
              required: []
              type: object
            result: {}
          required:
          - goal
          title: cleanup参数
          type: object
        type: UniLabJsonCommandAsync
      auto-initialize:
        feedback: {}
        goal: {}
        goal_default: {}
        handles: []
        result: {}
        schema:
          description: initialize的参数schema
          properties:
            feedback: {}
            goal:
              properties: {}
              required: []
              type: object
            result: {}
          required:
          - goal
          title: initialize参数
          type: object
        type: UniLabJsonCommandAsync
      auto-is_closed:
        feedback: {}
        goal: {}
        goal_default: {}
        handles: []
        result: {}
        schema:
          description: is_closed的参数schema
          properties:
            feedback: {}
            goal:
              properties: {}
              required: []
              type: object
            result: {}
          required:
          - goal
          title: is_closed参数
          type: object
        type: UniLabJsonCommand
<<<<<<< HEAD
      auto-open:
=======
      auto-reset:
>>>>>>> 540c5e94
        feedback: {}
        goal: {}
        goal_default: {}
        handles: []
        result: {}
        schema:
<<<<<<< HEAD
          description: open的参数schema
=======
          description: reset的参数schema
>>>>>>> 540c5e94
          properties:
            feedback: {}
            goal:
              properties: {}
              required: []
              type: object
            result: {}
          required:
          - goal
<<<<<<< HEAD
          title: open参数
          type: object
        type: UniLabJsonCommand
      auto-set_status:
        feedback: {}
        goal: {}
        goal_default:
          string: null
        handles: []
        result: {}
        schema:
          description: set_status的参数schema
          properties:
            feedback: {}
            goal:
              properties:
                string:
                  type: string
              required:
              - string
              type: object
            result: {}
          required:
          - goal
          title: set_status参数
          type: object
        type: UniLabJsonCommand
      close:
=======
          title: reset参数
          type: object
        type: UniLabJsonCommandAsync
      auto-toggle:
>>>>>>> 540c5e94
        feedback: {}
        goal: {}
        goal_default: {}
        handles: []
        result: {}
        schema:
<<<<<<< HEAD
          description: ROS Action EmptyIn 的 JSON Schema
          properties:
            feedback:
              description: Action 反馈 - 执行过程中从服务器发送到客户端
              properties: {}
              required: []
              title: EmptyIn_Feedback
              type: object
            goal:
              description: Action 目标 - 从客户端发送到服务器
              properties: {}
              required: []
              title: EmptyIn_Goal
=======
          description: toggle的参数schema
          properties:
            feedback: {}
            goal:
              properties: {}
              required: []
              type: object
            result: {}
          required:
          - goal
          title: toggle参数
          type: object
        type: UniLabJsonCommand
      close:
        feedback: {}
        goal:
          command: CLOSED
        goal_default:
          command: ''
        handles: []
        result:
          success: success
        schema:
          description: ''
          properties:
            feedback:
              properties:
                status:
                  type: string
              required:
              - status
              title: SendCmd_Feedback
              type: object
            goal:
              properties:
                command:
                  type: string
              required:
              - command
              title: SendCmd_Goal
>>>>>>> 540c5e94
              type: object
            result:
              properties:
                return_info:
                  type: string
              required:
              - return_info
              title: EmptyIn_Result
              type: object
          required:
          - goal
          title: EmptyIn
          type: object
        type: EmptyIn
      open:
        feedback: {}
        goal: {}
        goal_default: {}
        handles: []
        result: {}
        schema:
<<<<<<< HEAD
          description: ROS Action EmptyIn 的 JSON Schema
          properties:
            feedback:
              description: Action 反馈 - 执行过程中从服务器发送到客户端
              properties: {}
              required: []
              title: EmptyIn_Feedback
              type: object
            goal:
              description: Action 目标 - 从客户端发送到服务器
              properties: {}
              required: []
              title: EmptyIn_Goal
=======
          description: ''
          properties:
            feedback:
              properties:
                status:
                  type: string
              required:
              - status
              title: SendCmd_Feedback
              type: object
            goal:
              properties:
                command:
                  type: string
              required:
              - command
              title: SendCmd_Goal
>>>>>>> 540c5e94
              type: object
            result:
              properties:
                return_info:
                  type: string
              required:
              - return_info
              title: EmptyIn_Result
              type: object
          required:
          - goal
          title: EmptyIn
          type: object
        type: EmptyIn
      set_status:
        feedback: {}
        goal:
          string: string
        goal_default:
          string: ''
        handles: []
        result: {}
        schema:
<<<<<<< HEAD
          description: ROS Action StrSingleInput 的 JSON Schema
          properties:
            feedback:
              description: Action 反馈 - 执行过程中从服务器发送到客户端
              properties: {}
              required: []
              title: StrSingleInput_Feedback
=======
          description: ''
          properties:
            feedback:
              properties:
                status:
                  type: string
              required:
              - status
              title: SendCmd_Feedback
>>>>>>> 540c5e94
              type: object
            goal:
              properties:
                string:
                  type: string
              required:
              - string
              title: StrSingleInput_Goal
              type: object
            result:
              properties:
                return_info:
                  type: string
                success:
                  type: boolean
              required:
              - return_info
              - success
              title: StrSingleInput_Result
              type: object
          required:
          - goal
          title: StrSingleInput
          type: object
        type: StrSingleInput
      set_valve_position:
        feedback: {}
        goal:
          command: command
        goal_default:
          command: ''
        handles: []
        result:
          success: success
          message: message
          valve_position: valve_position
        schema:
          description: ''
          properties:
            feedback:
<<<<<<< HEAD
              description: Action 反馈 - 执行过程中从服务器发送到客户端
              properties: {}
              required: []
=======
              properties:
                status:
                  type: string
              required:
              - status
>>>>>>> 540c5e94
              title: SendCmd_Feedback
              type: object
            goal:
              properties:
                command:
                  type: string
              required:
              - command
              title: SendCmd_Goal
              type: object
            result:
              properties:
                success:
                  type: boolean
                message:
                  type: string
                valve_position:
                  type: string
              required:
              - success
              - message
              title: SendCmd_Result
              type: object
          required:
          - goal
          title: SendCmd
          type: object
        type: SendCmd
    module: unilabos.devices.virtual.virtual_solenoid_valve:VirtualSolenoidValve
    status_types:
      is_open: bool
      state: dict
      status: str
      valve_position: str
      valve_state: str
    type: python
  description: Virtual Solenoid Valve for simple on/off flow control
  handles:
  - data_key: fluid_port_in
    data_source: handle
    data_type: fluid
    description: 电磁阀的进液口
    handler_key: in
    io_type: target
    label: in
    side: NORTH
  - data_key: fluid_port_out
    data_source: handle
    data_type: fluid
    description: 电磁阀的出液口
    handler_key: out
    io_type: source
    label: out
    side: SOUTH
  icon: ''
  init_param_schema:
    config:
      properties:
        config:
          type: object
        device_id:
          type: string
      required: []
      type: object
    data:
      properties:
        is_open:
          type: boolean
        state:
          type: object
        status:
          type: string
        valve_position:
          type: string
        valve_state:
          type: string
      required:
      - status
      - valve_state
      - is_open
      - valve_position
      - state
      type: object
<<<<<<< HEAD
virtual_solid_dispenser:
  class:
    action_value_mappings:
      add_solid:
        feedback:
          current_status: status
          progress: progress
        goal:
          mass: mass
          mol: mol
          purpose: purpose
          reagent: reagent
          vessel: vessel
        goal_default:
          mass: ''
          mol: ''
          purpose: ''
          reagent: ''
          vessel: ''
        handles: []
        result:
          message: message
          return_info: return_info
          success: success
        schema:
          description: ROS Action AddSolid 的 JSON Schema
          properties:
            feedback:
              description: Action 反馈 - 执行过程中从服务器发送到客户端
              properties:
                current_status:
                  type: string
                progress:
                  type: number
              required:
              - current_status
              - progress
              title: AddSolid_Feedback
              type: object
            goal:
              description: Action 目标 - 从客户端发送到服务器
              properties:
                mass:
                  type: string
                mol:
                  type: string
                purpose:
                  type: string
                reagent:
                  type: string
                vessel:
                  type: string
              required:
              - vessel
              - reagent
              - mass
              - mol
              - purpose
              title: AddSolid_Goal
              type: object
            result:
              description: Action 结果 - 完成后从服务器发送到客户端
              properties:
                message:
                  type: string
                return_info:
                  type: string
                success:
                  type: boolean
              required:
              - success
              - message
              - return_info
              title: AddSolid_Result
              type: object
          required:
          - goal
          title: AddSolid
          type: object
        type: AddSolid
      auto-add_solid:
        feedback: {}
        goal: {}
        goal_default:
          mass: ''
          mol: ''
          purpose: ''
          reagent: ''
          vessel: main_reactor
        handles: []
        result: {}
        schema:
          description: add_solid的参数schema
          type: object
        type: UniLabJsonCommandAsync
      auto-cleanup:
        feedback: {}
        goal: {}
        goal_default: {}
        handles: []
        result: {}
        schema:
          description: cleanup的参数schema
          type: object
        type: UniLabJsonCommandAsync
      auto-initialize:
        feedback: {}
        goal: {}
        goal_default: {}
        handles: []
        result: {}
        schema:
          description: initialize的参数schema
          type: object
        type: UniLabJsonCommandAsync
    module: unilabos.devices.virtual.virtual_solid_dispenser:VirtualSolidDispenser
    status_types:
      current_reagent: str
      dispensed_amount: float
      status: str
      total_operations: int
    type: python
  description: Virtual Solid Dispenser for Add Protocol Solid Reagents
  handles:
  - data_key: SolidIn
    data_source: handle
    data_type: resource
    description: 固体试剂进料口
    handler_key: SolidIn
    io_type: target
    label: SolidIn
    side: WEST
  - data_key: SolidOut
    data_source: executor
    data_type: resource
    description: 固体试剂出料口
    handler_key: SolidOut
    io_type: source
    label: SolidOut
    side: EAST
  icon: ''
  init_param_schema:
    config:
      properties:
        config:
          type: object
        device_id:
          type: string
        max_capacity:
          default: 100.0
          description: 最大加样容量 (g)
          type: number
        precision:
          default: 0.001
          description: 加样精度 (g)
          type: number
      required: []
      type: object
    data:
      properties:
        current_reagent:
          type: string
        dispensed_amount:
          type: number
        status:
          type: string
        total_operations:
          type: integer
      required:
      - status
      - current_reagent
      - dispensed_amount
      - total_operations
      type: object
=======
  version: 0.0.1
>>>>>>> 540c5e94
virtual_stirrer:
  class:
    action_value_mappings:
      auto-cleanup:
        feedback: {}
        goal: {}
        goal_default: {}
        handles: []
        result: {}
        schema:
          description: cleanup的参数schema
          properties:
            feedback: {}
            goal:
              properties: {}
              required: []
              type: object
            result: {}
          required:
          - goal
          title: cleanup参数
          type: object
        type: UniLabJsonCommandAsync
      auto-initialize:
        feedback: {}
        goal: {}
        goal_default: {}
        handles: []
        result: {}
        schema:
          description: initialize的参数schema
          properties:
            feedback: {}
            goal:
              properties: {}
              required: []
              type: object
            result: {}
          required:
          - goal
          title: initialize参数
          type: object
        type: UniLabJsonCommandAsync
      start_stir:
        feedback:
          status: status
        goal:
          purpose: purpose
          stir_speed: stir_speed
          vessel: vessel
        goal_default:
          purpose: ''
          stir_speed: 0.0
          vessel: ''
        handles: []
        result:
          success: success
        schema:
          description: ''
          properties:
            feedback:
              properties:
                current_speed:
                  type: number
                current_status:
                  type: string
                progress:
                  type: number
              required:
              - progress
              - current_speed
              - current_status
              title: StartStir_Feedback
              type: object
            goal:
              properties:
                purpose:
                  type: string
                stir_speed:
                  type: number
                vessel:
                  type: string
              required:
              - vessel
              - stir_speed
              - purpose
              title: StartStir_Goal
              type: object
            result:
              properties:
                message:
                  type: string
                return_info:
                  type: string
                success:
                  type: boolean
              required:
              - success
              - message
              - return_info
              title: StartStir_Result
              type: object
          required:
          - goal
          title: StartStir
          type: object
        type: StartStir
      stir:
        feedback:
          status: status
        goal:
          settling_time: settling_time
          stir_speed: stir_speed
          stir_time: stir_time
        goal_default:
          event: ''
          settling_time: 0.0
          stir_speed: 0.0
          stir_time: 0.0
          time: ''
          time_spec: ''
          vessel: ''
        handles: []
        result:
          success: success
        schema:
          description: ''
          properties:
            feedback:
              properties:
                status:
                  type: string
              required:
              - status
              title: Stir_Feedback
              type: object
            goal:
              properties:
                event:
                  type: string
                settling_time:
                  type: number
                stir_speed:
                  type: number
                stir_time:
                  type: number
                time:
                  type: string
                time_spec:
                  type: string
                vessel:
                  type: string
              required:
              - vessel
              - time
              - event
              - time_spec
              - stir_time
              - stir_speed
              - settling_time
              title: Stir_Goal
              type: object
            result:
              properties:
                message:
                  type: string
                return_info:
                  type: string
                success:
                  type: boolean
              required:
              - success
              - message
              - return_info
              title: Stir_Result
              type: object
          required:
          - goal
          title: Stir
          type: object
        type: Stir
      stop_stir:
        feedback:
          status: status
        goal:
          vessel: vessel
        goal_default:
          vessel: ''
        handles: []
        result:
          success: success
        schema:
          description: ''
          properties:
            feedback:
              properties:
                current_status:
                  type: string
                progress:
                  type: number
              required:
              - progress
              - current_status
              title: StopStir_Feedback
              type: object
            goal:
              properties:
                vessel:
                  type: string
              required:
              - vessel
              title: StopStir_Goal
              type: object
            result:
              properties:
                message:
                  type: string
                return_info:
                  type: string
                success:
                  type: boolean
              required:
              - success
              - message
              - return_info
              title: StopStir_Result
              type: object
          required:
          - goal
          title: StopStir
          type: object
        type: StopStir
    module: unilabos.devices.virtual.virtual_stirrer:VirtualStirrer
    status_types:
      current_speed: float
      current_vessel: str
      is_stirring: bool
      operation_mode: str
      remaining_time: float
      status: str
    type: python
  description: Virtual Stirrer for StirProtocol Testing
  handles:
  - data_key: vessel
    data_source: handle
    data_type: mechanical
    description: 搅拌器的机械连接口
    handler_key: stirrer
    io_type: source
    label: stirrer
    side: NORTH
  icon: Stirrer.webp
  init_param_schema:
    config:
      properties:
        config:
          type: object
        device_id:
          type: string
      required: []
      type: object
    data:
      properties:
        current_speed:
          type: number
        current_vessel:
          type: string
        is_stirring:
          type: boolean
        operation_mode:
          type: string
        remaining_time:
          type: number
        status:
          type: string
      required:
      - status
      - operation_mode
      - current_vessel
      - current_speed
      - is_stirring
      - remaining_time
      type: object
  version: 0.0.1
virtual_transfer_pump:
  class:
    action_value_mappings:
      auto-aspirate:
        feedback: {}
        goal: {}
        goal_default:
          velocity: null
          volume: null
        handles: []
        result: {}
        schema:
          description: aspirate的参数schema
          properties:
            feedback: {}
            goal:
              properties:
                velocity:
                  type: number
                volume:
                  type: number
              required:
              - volume
              type: object
            result: {}
          required:
          - goal
          title: aspirate参数
          type: object
        type: UniLabJsonCommandAsync
      auto-cleanup:
        feedback: {}
        goal: {}
        goal_default: {}
        handles: []
        result: {}
        schema:
          description: cleanup的参数schema
          properties:
            feedback: {}
            goal:
              properties: {}
              required: []
              type: object
            result: {}
          required:
          - goal
          title: cleanup参数
          type: object
        type: UniLabJsonCommandAsync
      auto-dispense:
        feedback: {}
        goal: {}
        goal_default:
          velocity: null
          volume: null
        handles: []
        result: {}
        schema:
          description: dispense的参数schema
          properties:
            feedback: {}
            goal:
              properties:
                velocity:
                  type: number
                volume:
                  type: number
              required:
              - volume
              type: object
            result: {}
          required:
          - goal
          title: dispense参数
          type: object
        type: UniLabJsonCommandAsync
      auto-empty_syringe:
        feedback: {}
        goal: {}
        goal_default:
          velocity: null
        handles: []
        result: {}
        schema:
          description: empty_syringe的参数schema
          properties:
            feedback: {}
            goal:
              properties:
                velocity:
                  type: number
              required: []
              type: object
            result: {}
          required:
          - goal
          title: empty_syringe参数
          type: object
        type: UniLabJsonCommandAsync
      auto-fill_syringe:
        feedback: {}
        goal: {}
        goal_default:
          velocity: null
        handles: []
        result: {}
        schema:
          description: fill_syringe的参数schema
          properties:
            feedback: {}
            goal:
              properties:
                velocity:
                  type: number
              required: []
              type: object
            result: {}
          required:
          - goal
          title: fill_syringe参数
          type: object
        type: UniLabJsonCommandAsync
      auto-initialize:
        feedback: {}
        goal: {}
        goal_default: {}
        handles: []
        result: {}
        schema:
          description: initialize的参数schema
          properties:
            feedback: {}
            goal:
              properties: {}
              required: []
              type: object
            result: {}
          required:
          - goal
          title: initialize参数
          type: object
        type: UniLabJsonCommandAsync
      auto-is_empty:
        feedback: {}
        goal: {}
        goal_default: {}
        handles: []
        result: {}
        schema:
          description: is_empty的参数schema
          properties:
            feedback: {}
            goal:
              properties: {}
              required: []
              type: object
            result: {}
          required:
          - goal
          title: is_empty参数
          type: object
        type: UniLabJsonCommand
      auto-is_full:
        feedback: {}
        goal: {}
        goal_default: {}
        handles: []
        result: {}
        schema:
          description: is_full的参数schema
          properties:
            feedback: {}
            goal:
              properties: {}
              required: []
              type: object
            result: {}
          required:
          - goal
          title: is_full参数
          type: object
        type: UniLabJsonCommand
      auto-pull_plunger:
        feedback: {}
        goal: {}
        goal_default:
          velocity: null
          volume: null
        handles: []
        result: {}
        schema:
          description: pull_plunger的参数schema
          properties:
            feedback: {}
            goal:
              properties:
                velocity:
                  type: number
                volume:
                  type: number
              required:
              - volume
              type: object
            result: {}
          required:
          - goal
          title: pull_plunger参数
          type: object
        type: UniLabJsonCommandAsync
      auto-push_plunger:
        feedback: {}
        goal: {}
        goal_default:
          velocity: null
          volume: null
        handles: []
        result: {}
        schema:
          description: push_plunger的参数schema
          properties:
            feedback: {}
            goal:
              properties:
                velocity:
                  type: number
                volume:
                  type: number
              required:
              - volume
              type: object
            result: {}
          required:
          - goal
          title: push_plunger参数
          type: object
        type: UniLabJsonCommandAsync
      auto-set_max_velocity:
        feedback: {}
        goal: {}
        goal_default:
          velocity: null
        handles: []
        result: {}
        schema:
          description: set_max_velocity的参数schema
          properties:
            feedback: {}
            goal:
              properties:
                velocity:
                  type: number
              required:
              - velocity
              type: object
            result: {}
          required:
          - goal
          title: set_max_velocity参数
          type: object
        type: UniLabJsonCommand
      auto-stop_operation:
        feedback: {}
        goal: {}
        goal_default: {}
        handles: []
        result: {}
        schema:
          description: stop_operation的参数schema
          properties:
            feedback: {}
            goal:
              properties: {}
              required: []
              type: object
            result: {}
          required:
          - goal
          title: stop_operation参数
          type: object
        type: UniLabJsonCommandAsync
      set_position:
        feedback:
          current_position: current_position
          progress: progress
          status: status
        goal:
          max_velocity: max_velocity
          position: position
        goal_default:
          max_velocity: 0.0
          position: 0.0
        handles: []
        result:
          message: message
          success: success
        schema:
          description: ''
          properties:
            feedback:
              properties:
                current_position:
                  type: number
                progress:
                  type: number
                status:
                  type: string
              required:
              - status
              - current_position
              - progress
              title: SetPumpPosition_Feedback
              type: object
            goal:
              properties:
                max_velocity:
                  type: number
                position:
                  type: number
              required:
              - position
              - max_velocity
              title: SetPumpPosition_Goal
              type: object
            result:
              properties:
                message:
                  type: string
                return_info:
                  type: string
                success:
                  type: boolean
              required:
              - return_info
              - success
              - message
              title: SetPumpPosition_Result
              type: object
          required:
          - goal
          title: SetPumpPosition
          type: object
        type: SetPumpPosition
      transfer:
        feedback:
          current_status: current_status
          progress: progress
          transferred_volume: transferred_volume
        goal:
          amount: amount
          from_vessel: from_vessel
          rinsing_repeats: rinsing_repeats
          rinsing_solvent: rinsing_solvent
          rinsing_volume: rinsing_volume
          solid: solid
          time: time
          to_vessel: to_vessel
          viscous: viscous
          volume: volume
        goal_default:
          amount: ''
          from_vessel: ''
          rinsing_repeats: 0
          rinsing_solvent: ''
          rinsing_volume: 0.0
          solid: false
          time: 0.0
          to_vessel: ''
          viscous: false
          volume: 0.0
        handles: []
        result:
          message: message
          success: success
        schema:
          description: ''
          properties:
            feedback:
              properties:
                current_status:
                  type: string
                progress:
                  type: number
                transferred_volume:
                  type: number
              required:
              - progress
              - transferred_volume
              - current_status
              title: Transfer_Feedback
              type: object
            goal:
              properties:
                amount:
                  type: string
                from_vessel:
                  type: string
                rinsing_repeats:
                  maximum: 2147483647
                  minimum: -2147483648
                  type: integer
                rinsing_solvent:
                  type: string
                rinsing_volume:
                  type: number
                solid:
                  type: boolean
                time:
                  type: number
                to_vessel:
                  type: string
                viscous:
                  type: boolean
                volume:
                  type: number
              required:
              - from_vessel
              - to_vessel
              - volume
              - amount
              - time
              - viscous
              - rinsing_solvent
              - rinsing_volume
              - rinsing_repeats
              - solid
              title: Transfer_Goal
              type: object
            result:
              properties:
                message:
                  type: string
                return_info:
                  type: string
                success:
                  type: boolean
              required:
              - success
              - message
              - return_info
              title: Transfer_Result
              type: object
          required:
          - goal
          title: Transfer
          type: object
        type: Transfer
    module: unilabos.devices.virtual.virtual_transferpump:VirtualTransferPump
    status_types:
      current_volume: float
      max_velocity: float
      position: float
      pump_info: dict
      remaining_capacity: float
      status: str
      transfer_rate: float
    type: python
  description: Virtual Transfer Pump for TransferProtocol Testing (Syringe-style)
  handles:
  - data_key: fluid_port
    data_source: handle
    data_type: fluid
    description: 注射器式转移泵的连接口
    handler_key: transferpump
    io_type: source
    label: transferpump
    side: SOUTH
  icon: Pump.webp
  init_param_schema:
    config:
      properties:
        config:
          type: object
        device_id:
          type: string
      required: []
      type: object
    data:
      properties:
        current_volume:
          type: number
        max_velocity:
          type: number
        position:
          type: number
        pump_info:
          type: object
        remaining_capacity:
          type: number
        status:
          type: string
        transfer_rate:
          type: number
      required:
      - status
      - position
      - current_volume
      - max_velocity
      - transfer_rate
      - remaining_capacity
      - pump_info
      type: object
  version: 0.0.1
virtual_vacuum_pump:
  class:
    action_value_mappings:
      auto-cleanup:
        feedback: {}
        goal: {}
        goal_default: {}
        handles: []
        result: {}
        schema:
          description: cleanup的参数schema
          properties:
            feedback: {}
            goal:
              properties: {}
              required: []
              type: object
            result: {}
          required:
          - goal
          title: cleanup参数
          type: object
        type: UniLabJsonCommandAsync
      auto-initialize:
        feedback: {}
        goal: {}
        goal_default: {}
        handles: []
        result: {}
        schema:
          description: initialize的参数schema
          properties:
            feedback: {}
            goal:
              properties: {}
              required: []
              type: object
            result: {}
          required:
          - goal
          title: initialize参数
          type: object
        type: UniLabJsonCommandAsync
      auto-is_closed:
        feedback: {}
        goal: {}
        goal_default: {}
        handles: []
        result: {}
        schema:
          description: is_closed的参数schema
          properties:
            feedback: {}
            goal:
              properties: {}
              required: []
              type: object
            result: {}
          required:
          - goal
          title: is_closed参数
          type: object
        type: UniLabJsonCommand
      auto-is_open:
        feedback: {}
        goal: {}
        goal_default: {}
        handles: []
        result: {}
        schema:
          description: is_open的参数schema
          properties:
            feedback: {}
            goal:
              properties: {}
              required: []
              type: object
            result: {}
          required:
          - goal
          title: is_open参数
          type: object
        type: UniLabJsonCommand
      close:
        feedback: {}
        goal: {}
        goal_default: {}
        handles: []
        result: {}
        schema:
          description: ''
          properties:
            feedback:
              properties: {}
              required: []
              title: EmptyIn_Feedback
              type: object
            goal:
              properties: {}
              required: []
              title: EmptyIn_Goal
              type: object
            result:
              properties:
                return_info:
                  type: string
              required:
              - return_info
              title: EmptyIn_Result
              type: object
          required:
          - goal
          title: EmptyIn
          type: object
        type: EmptyIn
      open:
        feedback: {}
        goal: {}
        goal_default: {}
        handles: []
        result: {}
        schema:
          description: ''
          properties:
            feedback:
              properties: {}
              required: []
              title: EmptyIn_Feedback
              type: object
            goal:
              properties: {}
              required: []
              title: EmptyIn_Goal
              type: object
            result:
              properties:
                return_info:
                  type: string
              required:
              - return_info
              title: EmptyIn_Result
              type: object
          required:
          - goal
          title: EmptyIn
          type: object
        type: EmptyIn
      set_status:
        feedback: {}
        goal:
          string: string
        goal_default:
          string: ''
        handles: []
        result: {}
        schema:
          description: ''
          properties:
            feedback:
              properties: {}
              required: []
              title: StrSingleInput_Feedback
              type: object
            goal:
              properties:
                string:
                  type: string
              required:
              - string
              title: StrSingleInput_Goal
              type: object
            result:
              properties:
                return_info:
                  type: string
                success:
                  type: boolean
              required:
              - return_info
              - success
              title: StrSingleInput_Result
              type: object
          required:
          - goal
          title: StrSingleInput
          type: object
        type: StrSingleInput
    module: unilabos.devices.virtual.virtual_vacuum_pump:VirtualVacuumPump
    status_types:
      status: str
    type: python
  description: Virtual vacuum pump
  handles:
  - data_key: fluid_in
    data_source: handle
    data_type: fluid
    description: 真空泵进气口
    handler_key: vacuumpump
    io_type: source
    label: vacuumpump
    side: SOUTH
  icon: Vacuum.webp
  init_param_schema:
    config:
      properties:
        config:
          type: string
        device_id:
          type: string
      required: []
      type: object
    data:
      properties:
        status:
          type: string
      required:
      - status
      type: object
  version: 0.0.1<|MERGE_RESOLUTION|>--- conflicted
+++ resolved
@@ -1894,49 +1894,6 @@
           title: cleanup参数
           type: object
         type: UniLabJsonCommandAsync
-<<<<<<< HEAD
-      auto-evaporate:
-        feedback: {}
-        goal: {}
-        goal_default:
-          pressure: 0.1
-          stir_speed: 100.0
-          temp: 60.0
-          time: 180.0
-          vessel: null
-        handles: []
-        result: {}
-        schema:
-          description: evaporate的参数schema
-          properties:
-            feedback: {}
-            goal:
-              properties:
-                pressure:
-                  default: 0.1
-                  type: number
-                stir_speed:
-                  default: 100.0
-                  type: number
-                temp:
-                  default: 60.0
-                  type: number
-                time:
-                  default: 180.0
-                  type: number
-                vessel:
-                  type: string
-              required:
-              - vessel
-              type: object
-            result: {}
-          required:
-          - goal
-          title: evaporate参数
-          type: object
-        type: UniLabJsonCommandAsync
-=======
->>>>>>> 540c5e94
       auto-initialize:
         feedback: {}
         goal: {}
@@ -2508,87 +2465,100 @@
           title: is_closed参数
           type: object
         type: UniLabJsonCommand
-<<<<<<< HEAD
       auto-open:
-=======
+        feedback: {}
+        goal: {}
+        goal_default: {}
+        handles: []
+        result: {}
+        schema:
+          description: open的参数schema
+          properties:
+            feedback: {}
+            goal:
+              properties: {}
+              required: []
+              type: object
+            result: {}
+          required:
+          - goal
+          title: open参数
+          type: object
+        type: UniLabJsonCommandAsync
       auto-reset:
->>>>>>> 540c5e94
-        feedback: {}
-        goal: {}
-        goal_default: {}
-        handles: []
-        result: {}
-        schema:
-<<<<<<< HEAD
-          description: open的参数schema
-=======
+        feedback: {}
+        goal: {}
+        goal_default: {}
+        handles: []
+        result: {}
+        schema:
           description: reset的参数schema
->>>>>>> 540c5e94
-          properties:
-            feedback: {}
-            goal:
-              properties: {}
-              required: []
-              type: object
-            result: {}
-          required:
-          - goal
-<<<<<<< HEAD
-          title: open参数
-          type: object
-        type: UniLabJsonCommand
-      auto-set_status:
+          properties:
+            feedback: {}
+            goal:
+              properties: {}
+              required: []
+              type: object
+            result: {}
+          required:
+          - goal
+          title: reset参数
+          type: object
+        type: UniLabJsonCommandAsync
+      auto-set_state:
         feedback: {}
         goal: {}
         goal_default:
-          string: null
-        handles: []
-        result: {}
-        schema:
-          description: set_status的参数schema
-          properties:
-            feedback: {}
-            goal:
-              properties:
-                string:
-                  type: string
-              required:
-              - string
-              type: object
-            result: {}
-          required:
-          - goal
-          title: set_status参数
-          type: object
-        type: UniLabJsonCommand
-      close:
-=======
-          title: reset参数
+          command: null
+        handles: []
+        result: {}
+        schema:
+          description: set_state的参数schema
+          properties:
+            feedback: {}
+            goal:
+              properties:
+                command:
+                  type: string
+              required:
+              - command
+              type: object
+            result: {}
+          required:
+          - goal
+          title: set_state参数
+          type: object
+        type: UniLabJsonCommandAsync
+      auto-set_valve_position:
+        feedback: {}
+        goal: {}
+        goal_default:
+          command: null
+        handles: []
+        result: {}
+        schema:
+          description: set_valve_position的参数schema
+          properties:
+            feedback: {}
+            goal:
+              properties:
+                command:
+                  type: string
+              required: []
+              type: object
+            result: {}
+          required:
+          - goal
+          title: set_valve_position参数
           type: object
         type: UniLabJsonCommandAsync
       auto-toggle:
->>>>>>> 540c5e94
-        feedback: {}
-        goal: {}
-        goal_default: {}
-        handles: []
-        result: {}
-        schema:
-<<<<<<< HEAD
-          description: ROS Action EmptyIn 的 JSON Schema
-          properties:
-            feedback:
-              description: Action 反馈 - 执行过程中从服务器发送到客户端
-              properties: {}
-              required: []
-              title: EmptyIn_Feedback
-              type: object
-            goal:
-              description: Action 目标 - 从客户端发送到服务器
-              properties: {}
-              required: []
-              title: EmptyIn_Goal
-=======
+        feedback: {}
+        goal: {}
+        goal_default: {}
+        handles: []
+        result: {}
+        schema:
           description: toggle的参数schema
           properties:
             feedback: {}
@@ -2612,24 +2582,17 @@
         result:
           success: success
         schema:
-          description: ''
+          description: ROS Action SendCmd 的 JSON Schema
           properties:
             feedback:
-              properties:
-                status:
-                  type: string
-              required:
-              - status
-              title: SendCmd_Feedback
-              type: object
-            goal:
-              properties:
-                command:
-                  type: string
-              required:
-              - command
-              title: SendCmd_Goal
->>>>>>> 540c5e94
+              properties: {}
+              required: []
+              title: EmptyIn_Feedback
+              type: object
+            goal:
+              properties: {}
+              required: []
+              title: EmptyIn_Goal
               type: object
             result:
               properties:
@@ -2651,39 +2614,17 @@
         handles: []
         result: {}
         schema:
-<<<<<<< HEAD
-          description: ROS Action EmptyIn 的 JSON Schema
+          description: ROS Action SendCmd 的 JSON Schema
           properties:
             feedback:
-              description: Action 反馈 - 执行过程中从服务器发送到客户端
               properties: {}
               required: []
               title: EmptyIn_Feedback
               type: object
             goal:
-              description: Action 目标 - 从客户端发送到服务器
               properties: {}
               required: []
               title: EmptyIn_Goal
-=======
-          description: ''
-          properties:
-            feedback:
-              properties:
-                status:
-                  type: string
-              required:
-              - status
-              title: SendCmd_Feedback
-              type: object
-            goal:
-              properties:
-                command:
-                  type: string
-              required:
-              - command
-              title: SendCmd_Goal
->>>>>>> 540c5e94
               type: object
             result:
               properties:
@@ -2707,25 +2648,12 @@
         handles: []
         result: {}
         schema:
-<<<<<<< HEAD
-          description: ROS Action StrSingleInput 的 JSON Schema
+          description: ROS Action SendCmd 的 JSON Schema
           properties:
             feedback:
-              description: Action 反馈 - 执行过程中从服务器发送到客户端
               properties: {}
               required: []
               title: StrSingleInput_Feedback
-=======
-          description: ''
-          properties:
-            feedback:
-              properties:
-                status:
-                  type: string
-              required:
-              - status
-              title: SendCmd_Feedback
->>>>>>> 540c5e94
               type: object
             goal:
               properties:
@@ -2766,17 +2694,8 @@
           description: ''
           properties:
             feedback:
-<<<<<<< HEAD
-              description: Action 反馈 - 执行过程中从服务器发送到客户端
-              properties: {}
-              required: []
-=======
-              properties:
-                status:
-                  type: string
-              required:
-              - status
->>>>>>> 540c5e94
+              properties: {}
+              required: []
               title: SendCmd_Feedback
               type: object
             goal:
@@ -2860,184 +2779,6 @@
       - valve_position
       - state
       type: object
-<<<<<<< HEAD
-virtual_solid_dispenser:
-  class:
-    action_value_mappings:
-      add_solid:
-        feedback:
-          current_status: status
-          progress: progress
-        goal:
-          mass: mass
-          mol: mol
-          purpose: purpose
-          reagent: reagent
-          vessel: vessel
-        goal_default:
-          mass: ''
-          mol: ''
-          purpose: ''
-          reagent: ''
-          vessel: ''
-        handles: []
-        result:
-          message: message
-          return_info: return_info
-          success: success
-        schema:
-          description: ROS Action AddSolid 的 JSON Schema
-          properties:
-            feedback:
-              description: Action 反馈 - 执行过程中从服务器发送到客户端
-              properties:
-                current_status:
-                  type: string
-                progress:
-                  type: number
-              required:
-              - current_status
-              - progress
-              title: AddSolid_Feedback
-              type: object
-            goal:
-              description: Action 目标 - 从客户端发送到服务器
-              properties:
-                mass:
-                  type: string
-                mol:
-                  type: string
-                purpose:
-                  type: string
-                reagent:
-                  type: string
-                vessel:
-                  type: string
-              required:
-              - vessel
-              - reagent
-              - mass
-              - mol
-              - purpose
-              title: AddSolid_Goal
-              type: object
-            result:
-              description: Action 结果 - 完成后从服务器发送到客户端
-              properties:
-                message:
-                  type: string
-                return_info:
-                  type: string
-                success:
-                  type: boolean
-              required:
-              - success
-              - message
-              - return_info
-              title: AddSolid_Result
-              type: object
-          required:
-          - goal
-          title: AddSolid
-          type: object
-        type: AddSolid
-      auto-add_solid:
-        feedback: {}
-        goal: {}
-        goal_default:
-          mass: ''
-          mol: ''
-          purpose: ''
-          reagent: ''
-          vessel: main_reactor
-        handles: []
-        result: {}
-        schema:
-          description: add_solid的参数schema
-          type: object
-        type: UniLabJsonCommandAsync
-      auto-cleanup:
-        feedback: {}
-        goal: {}
-        goal_default: {}
-        handles: []
-        result: {}
-        schema:
-          description: cleanup的参数schema
-          type: object
-        type: UniLabJsonCommandAsync
-      auto-initialize:
-        feedback: {}
-        goal: {}
-        goal_default: {}
-        handles: []
-        result: {}
-        schema:
-          description: initialize的参数schema
-          type: object
-        type: UniLabJsonCommandAsync
-    module: unilabos.devices.virtual.virtual_solid_dispenser:VirtualSolidDispenser
-    status_types:
-      current_reagent: str
-      dispensed_amount: float
-      status: str
-      total_operations: int
-    type: python
-  description: Virtual Solid Dispenser for Add Protocol Solid Reagents
-  handles:
-  - data_key: SolidIn
-    data_source: handle
-    data_type: resource
-    description: 固体试剂进料口
-    handler_key: SolidIn
-    io_type: target
-    label: SolidIn
-    side: WEST
-  - data_key: SolidOut
-    data_source: executor
-    data_type: resource
-    description: 固体试剂出料口
-    handler_key: SolidOut
-    io_type: source
-    label: SolidOut
-    side: EAST
-  icon: ''
-  init_param_schema:
-    config:
-      properties:
-        config:
-          type: object
-        device_id:
-          type: string
-        max_capacity:
-          default: 100.0
-          description: 最大加样容量 (g)
-          type: number
-        precision:
-          default: 0.001
-          description: 加样精度 (g)
-          type: number
-      required: []
-      type: object
-    data:
-      properties:
-        current_reagent:
-          type: string
-        dispensed_amount:
-          type: number
-        status:
-          type: string
-        total_operations:
-          type: integer
-      required:
-      - status
-      - current_reagent
-      - dispensed_amount
-      - total_operations
-      type: object
-=======
-  version: 0.0.1
->>>>>>> 540c5e94
 virtual_stirrer:
   class:
     action_value_mappings:
