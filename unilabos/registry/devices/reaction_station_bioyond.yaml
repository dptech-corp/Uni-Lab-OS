--- conflicted
+++ resolved
@@ -34,7 +34,9 @@
                 temperature:
                   description: 温度设定(°C)
                   type: string
-<<<<<<< HEAD
+                time:
+                  description: 观察时间(分钟)
+                  type: string
               required:
               - file_path
               type: object
@@ -84,16 +86,6 @@
             goal:
               properties:
                 json_str:
-=======
-                time:
-                  description: 观察时间(分钟)
-                  type: string
-                titration_type:
-                  description: 是否滴定(1=否, 2=是)
->>>>>>> b9ddee8f
-                  type: string
-                torque_variation:
-                  description: 是否观察 (1=否, 2=是)
                   type: string
                 volume:
                   description: 分液公式(μL)
@@ -513,11 +505,7 @@
         config:
           type: object
         deck:
-<<<<<<< HEAD
           type: string
-=======
-          type: object
->>>>>>> b9ddee8f
       required: []
       type: object
     data:
