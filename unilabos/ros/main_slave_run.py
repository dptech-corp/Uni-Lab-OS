import copy
import json
import os
import threading
import time
from typing import Optional, Dict, Any, List

import rclpy
from unilabos.ros.nodes.presets.joint_republisher import JointRepublisher
from unilabos.ros.nodes.presets.resource_mesh_manager import ResourceMeshManager
from unilabos.ros.nodes.resource_tracker import DeviceNodeResourceTracker
from unilabos_msgs.msg import Resource  # type: ignore
from unilabos_msgs.srv import ResourceAdd, SerialCommand  # type: ignore
from rclpy.executors import MultiThreadedExecutor
from rclpy.node import Node
from rclpy.timer import Timer

from unilabos.registry.registry import lab_registry
from unilabos.ros.initialize_device import initialize_device_from_dict
from unilabos.ros.msgs.message_converter import (
    convert_to_ros_msg,
)
from unilabos.ros.nodes.presets.host_node import HostNode
from unilabos.utils import logger
from unilabos.config.config import BasicConfig
from unilabos.utils.type_check import TypeEncoder


def exit() -> None:
    """关闭ROS节点和资源"""
    host_instance = HostNode.get_instance()
    if host_instance is not None:
        # 停止发现定时器
        # noinspection PyProtectedMember
        if hasattr(host_instance, "_discovery_timer") and isinstance(host_instance._discovery_timer, Timer):
            # noinspection PyProtectedMember
            host_instance._discovery_timer.cancel()
        for _, device_node in host_instance.devices_instances.items():
            if hasattr(device_node, "destroy_node"):
                device_node.ros_node_instance.destroy_node()
        host_instance.destroy_node()
    rclpy.shutdown()


def main(
    devices_config: Dict[str, Any] = {},
    resources_config: list=[],
    graph: Optional[Dict[str, Any]] = None,
    controllers_config: Dict[str, Any] = {},
    bridges: List[Any] = [],
<<<<<<< HEAD
    visual: str = "None",
    resources_mesh_config: dict = {},
    args: List[str] = ["--log-level", "debug"],
=======
    visual: str = "disable",
    resources_mesh_config: dict = {},
    rclpy_init_args: List[str] = ["--log-level", "debug"],
>>>>>>> ed2858a6
    discovery_interval: float = 5.0,
) -> None:
    """主函数"""

<<<<<<< HEAD
    rclpy.init(args=args)
=======
    rclpy.init(args=rclpy_init_args)
>>>>>>> ed2858a6
    executor = rclpy.__executor = MultiThreadedExecutor()
    # 创建主机节点
    host_node = HostNode(
        "host_node",
        devices_config,
        resources_config,
        graph,
        controllers_config,
        bridges,
        discovery_interval,
    )

<<<<<<< HEAD
    if visual != "None":
        resource_mesh_manager = ResourceMeshManager(
            resources_mesh_config,
            resources_config,
            resource_tracker= host_node.resource_tracker,
=======
    if visual != "disable":
        resource_mesh_manager = ResourceMeshManager(
            resources_mesh_config,
            resources_config,
            resource_tracker= DeviceNodeResourceTracker(),
>>>>>>> ed2858a6
            device_id = 'resource_mesh_manager',
        )
        joint_republisher = JointRepublisher(
            'joint_republisher',
<<<<<<< HEAD
            host_node.resource_tracker
=======
            DeviceNodeResourceTracker()
>>>>>>> ed2858a6
        )

        executor.add_node(resource_mesh_manager)
        executor.add_node(joint_republisher)
<<<<<<< HEAD
        
=======

>>>>>>> ed2858a6
    thread = threading.Thread(target=executor.spin, daemon=True, name="host_executor_thread")
    thread.start()

    while True:
        time.sleep(1)


def slave(
    devices_config: Dict[str, Any] = {},
    resources_config=[],
    graph: Optional[Dict[str, Any]] = None,
    controllers_config: Dict[str, Any] = {},
    bridges: List[Any] = [],
<<<<<<< HEAD
    visual: str = "None",
    resources_mesh_config: dict = {},
    args: List[str] = ["--log-level", "debug"],
) -> None:
    """从节点函数"""
    if not rclpy.ok():
        rclpy.init(args=args)
=======
    visual: str = "disable",
    resources_mesh_config: dict = {},
    rclpy_init_args: List[str] = ["--log-level", "debug"],
) -> None:
    """从节点函数"""
    if not rclpy.ok():
        rclpy.init(args=rclpy_init_args)
>>>>>>> ed2858a6
    executor = rclpy.__executor
    if not executor:
        executor = rclpy.__executor = MultiThreadedExecutor()
    devices_config_copy = copy.deepcopy(devices_config)
    for device_id, device_config in devices_config.items():
        d = initialize_device_from_dict(device_id, device_config)
        if d is None:
            continue
        # 默认初始化
        # if d is not None and isinstance(d, Node):
        #     executor.add_node(d)
        # else:
        #     print(f"Warning: Device {device_id} could not be initialized or is not a valid Node")

    n = Node(f"slaveMachine_{BasicConfig.machine_name}", parameter_overrides=[])
    executor.add_node(n)

    if visual != "None":
        resource_mesh_manager = ResourceMeshManager(
            resources_mesh_config,
            resources_config,
            resource_tracker= DeviceNodeResourceTracker(),
            device_id = 'resource_mesh_manager',
        )
        joint_republisher = JointRepublisher(
            'joint_republisher',
            DeviceNodeResourceTracker()
        )

        executor.add_node(resource_mesh_manager)
        executor.add_node(joint_republisher)
        
    thread = threading.Thread(target=executor.spin, daemon=True, name="slave_executor_thread")
    thread.start()

    if not BasicConfig.slave_no_host:
        sclient = n.create_client(SerialCommand, "/node_info_update")
        sclient.wait_for_service()

        request = SerialCommand.Request()
        request.command = json.dumps({
            "machine_name": BasicConfig.machine_name,
            "type": "slave",
            "devices_config": devices_config_copy,
            "registry_config": lab_registry.obtain_registry_device_info()
        }, ensure_ascii=False, cls=TypeEncoder)
        response = sclient.call_async(request).result()
        logger.info(f"Slave node info updated.")

        rclient = n.create_client(ResourceAdd, "/resources/add")
        rclient.wait_for_service()

        request = ResourceAdd.Request()
        request.resources = [convert_to_ros_msg(Resource, resource) for resource in resources_config]
        response = rclient.call_async(request).result()
        logger.info(f"Slave resource added.")

    while True:
        time.sleep(1)

if __name__ == "__main__":
    main()<|MERGE_RESOLUTION|>--- conflicted
+++ resolved
@@ -48,24 +48,14 @@
     graph: Optional[Dict[str, Any]] = None,
     controllers_config: Dict[str, Any] = {},
     bridges: List[Any] = [],
-<<<<<<< HEAD
-    visual: str = "None",
-    resources_mesh_config: dict = {},
-    args: List[str] = ["--log-level", "debug"],
-=======
     visual: str = "disable",
     resources_mesh_config: dict = {},
     rclpy_init_args: List[str] = ["--log-level", "debug"],
->>>>>>> ed2858a6
     discovery_interval: float = 5.0,
 ) -> None:
     """主函数"""
 
-<<<<<<< HEAD
-    rclpy.init(args=args)
-=======
     rclpy.init(args=rclpy_init_args)
->>>>>>> ed2858a6
     executor = rclpy.__executor = MultiThreadedExecutor()
     # 创建主机节点
     host_node = HostNode(
@@ -78,37 +68,21 @@
         discovery_interval,
     )
 
-<<<<<<< HEAD
-    if visual != "None":
-        resource_mesh_manager = ResourceMeshManager(
-            resources_mesh_config,
-            resources_config,
-            resource_tracker= host_node.resource_tracker,
-=======
     if visual != "disable":
         resource_mesh_manager = ResourceMeshManager(
             resources_mesh_config,
             resources_config,
             resource_tracker= DeviceNodeResourceTracker(),
->>>>>>> ed2858a6
             device_id = 'resource_mesh_manager',
         )
         joint_republisher = JointRepublisher(
             'joint_republisher',
-<<<<<<< HEAD
-            host_node.resource_tracker
-=======
             DeviceNodeResourceTracker()
->>>>>>> ed2858a6
         )
 
         executor.add_node(resource_mesh_manager)
         executor.add_node(joint_republisher)
-<<<<<<< HEAD
-        
-=======
 
->>>>>>> ed2858a6
     thread = threading.Thread(target=executor.spin, daemon=True, name="host_executor_thread")
     thread.start()
 
@@ -122,15 +96,6 @@
     graph: Optional[Dict[str, Any]] = None,
     controllers_config: Dict[str, Any] = {},
     bridges: List[Any] = [],
-<<<<<<< HEAD
-    visual: str = "None",
-    resources_mesh_config: dict = {},
-    args: List[str] = ["--log-level", "debug"],
-) -> None:
-    """从节点函数"""
-    if not rclpy.ok():
-        rclpy.init(args=args)
-=======
     visual: str = "disable",
     resources_mesh_config: dict = {},
     rclpy_init_args: List[str] = ["--log-level", "debug"],
@@ -138,7 +103,6 @@
     """从节点函数"""
     if not rclpy.ok():
         rclpy.init(args=rclpy_init_args)
->>>>>>> ed2858a6
     executor = rclpy.__executor
     if not executor:
         executor = rclpy.__executor = MultiThreadedExecutor()
