import copy
import json
import os
import threading
<<<<<<< HEAD
import time
=======
>>>>>>> 200ebaff
from typing import Optional, Dict, Any, List

import rclpy
from unilabos.ros.nodes.presets.joint_republisher import JointRepublisher
from unilabos.ros.nodes.presets.resource_mesh_manager import ResourceMeshManager
from unilabos.ros.nodes.resource_tracker import DeviceNodeResourceTracker
from unilabos_msgs.msg import Resource  # type: ignore
from unilabos_msgs.srv import ResourceAdd, SerialCommand  # type: ignore
from rclpy.executors import MultiThreadedExecutor
from rclpy.node import Node
from rclpy.timer import Timer

from unilabos.registry.registry import lab_registry
from unilabos.ros.initialize_device import initialize_device_from_dict
from unilabos.ros.msgs.message_converter import (
    convert_to_ros_msg,
)
from unilabos.ros.nodes.presets.host_node import HostNode
from unilabos.utils import logger
from unilabos.config.config import BasicConfig
from unilabos.utils.type_check import TypeEncoder


def exit() -> None:
    """关闭ROS节点和资源"""
    host_instance = HostNode.get_instance()
    if host_instance is not None:
        # 停止发现定时器
        # noinspection PyProtectedMember
        if hasattr(host_instance, "_discovery_timer") and isinstance(host_instance._discovery_timer, Timer):
            # noinspection PyProtectedMember
            host_instance._discovery_timer.cancel()
        for _, device_node in host_instance.devices_instances.items():
            if hasattr(device_node, "destroy_node"):
                device_node.ros_node_instance.destroy_node()
        host_instance.destroy_node()
    rclpy.shutdown()


def main(
    devices_config: Dict[str, Any] = {},
    resources_config={},
    graph: Optional[Dict[str, Any]] = None,
    controllers_config: Dict[str, Any] = {},
    bridges: List[Any] = [],
    visual: str = "disable",
    resources_mesh_config: dict = {},
    rclpy_init_args: List[str] = ["--log-level", "debug"],
    discovery_interval: float = 5.0,
) -> None:
    """主函数"""

    rclpy.init(args=rclpy_init_args)
    executor = rclpy.__executor = MultiThreadedExecutor()
    # 创建主机节点
    host_node = HostNode(
        "host_node",
        devices_config,
        resources_config,
        graph,
        controllers_config,
        bridges,
        discovery_interval,
    )

<<<<<<< HEAD
    if visual != "None":
        resource_mesh_manager = ResourceMeshManager(
            resources_mesh_config,
            resources_config,
            resource_tracker= DeviceNodeResourceTracker(),
            device_id = 'resource_mesh_manager',
        )
        joint_republisher = JointRepublisher(
            'joint_republisher',
            DeviceNodeResourceTracker()
        )

        executor.add_node(resource_mesh_manager)
        executor.add_node(joint_republisher)
        
    thread = threading.Thread(target=executor.spin, daemon=True, name="host_executor_thread")
    thread.start()

    while True:
        time.sleep(1)
=======
    thread = threading.Thread(target=executor.spin, daemon=True, name="host_executor_thread")
    thread.start()

    while True:
        input()
>>>>>>> 200ebaff


def slave(
    devices_config: Dict[str, Any] = {},
    resources_config=[],
    graph: Optional[Dict[str, Any]] = None,
    controllers_config: Dict[str, Any] = {},
    bridges: List[Any] = [],
    visual: str = "disable",
    resources_mesh_config: dict = {},
    rclpy_init_args: List[str] = ["--log-level", "debug"],
) -> None:
    """从节点函数"""
<<<<<<< HEAD
    if not rclpy.ok():
        rclpy.init(args=rclpy_init_args)
    executor = rclpy.__executor
    if not executor:
        executor = rclpy.__executor = MultiThreadedExecutor()
=======
    rclpy.init(args=args)
    rclpy.__executor = executor = MultiThreadedExecutor()
>>>>>>> 200ebaff
    devices_config_copy = copy.deepcopy(devices_config)
    for device_id, device_config in devices_config.items():
        d = initialize_device_from_dict(device_id, device_config)
        if d is None:
            continue
        # 默认初始化
        # if d is not None and isinstance(d, Node):
        #     executor.add_node(d)
        # else:
        #     print(f"Warning: Device {device_id} could not be initialized or is not a valid Node")

    n = Node(f"slaveMachine_{BasicConfig.machine_name}", parameter_overrides=[])
    executor.add_node(n)

    thread = threading.Thread(target=executor.spin, daemon=True, name="slave_executor_thread")
    thread.start()

    if not BasicConfig.slave_no_host:
        sclient = n.create_client(SerialCommand, "/node_info_update")
        sclient.wait_for_service()

        request = SerialCommand.Request()
        request.command = json.dumps({
            "machine_name": BasicConfig.machine_name,
            "type": "slave",
            "devices_config": devices_config_copy,
            "registry_config": lab_registry.obtain_registry_device_info()
        }, ensure_ascii=False, cls=TypeEncoder)
        response = sclient.call_async(request).result()
        logger.info(f"Slave node info updated.")

        rclient = n.create_client(ResourceAdd, "/resources/add")
<<<<<<< HEAD
        rclient.wait_for_service()
=======
        rclient.wait_for_service()  # FIXME 可能一直等待，加一个参数
>>>>>>> 200ebaff

        request = ResourceAdd.Request()
        request.resources = [convert_to_ros_msg(Resource, resource) for resource in resources_config]
        response = rclient.call_async(request).result()
        logger.info(f"Slave resource added.")

    while True:
<<<<<<< HEAD
        time.sleep(1)
=======
        input()
>>>>>>> 200ebaff

if __name__ == "__main__":
    main()<|MERGE_RESOLUTION|>--- conflicted
+++ resolved
@@ -2,10 +2,7 @@
 import json
 import os
 import threading
-<<<<<<< HEAD
 import time
-=======
->>>>>>> 200ebaff
 from typing import Optional, Dict, Any, List
 
 import rclpy
@@ -71,7 +68,6 @@
         discovery_interval,
     )
 
-<<<<<<< HEAD
     if visual != "None":
         resource_mesh_manager = ResourceMeshManager(
             resources_mesh_config,
@@ -86,19 +82,12 @@
 
         executor.add_node(resource_mesh_manager)
         executor.add_node(joint_republisher)
-        
+
     thread = threading.Thread(target=executor.spin, daemon=True, name="host_executor_thread")
     thread.start()
 
     while True:
         time.sleep(1)
-=======
-    thread = threading.Thread(target=executor.spin, daemon=True, name="host_executor_thread")
-    thread.start()
-
-    while True:
-        input()
->>>>>>> 200ebaff
 
 
 def slave(
@@ -112,16 +101,11 @@
     rclpy_init_args: List[str] = ["--log-level", "debug"],
 ) -> None:
     """从节点函数"""
-<<<<<<< HEAD
     if not rclpy.ok():
         rclpy.init(args=rclpy_init_args)
     executor = rclpy.__executor
     if not executor:
         executor = rclpy.__executor = MultiThreadedExecutor()
-=======
-    rclpy.init(args=args)
-    rclpy.__executor = executor = MultiThreadedExecutor()
->>>>>>> 200ebaff
     devices_config_copy = copy.deepcopy(devices_config)
     for device_id, device_config in devices_config.items():
         d = initialize_device_from_dict(device_id, device_config)
@@ -154,11 +138,7 @@
         logger.info(f"Slave node info updated.")
 
         rclient = n.create_client(ResourceAdd, "/resources/add")
-<<<<<<< HEAD
         rclient.wait_for_service()
-=======
-        rclient.wait_for_service()  # FIXME 可能一直等待，加一个参数
->>>>>>> 200ebaff
 
         request = ResourceAdd.Request()
         request.resources = [convert_to_ros_msg(Resource, resource) for resource in resources_config]
@@ -166,11 +146,7 @@
         logger.info(f"Slave resource added.")
 
     while True:
-<<<<<<< HEAD
         time.sleep(1)
-=======
-        input()
->>>>>>> 200ebaff
 
 if __name__ == "__main__":
     main()