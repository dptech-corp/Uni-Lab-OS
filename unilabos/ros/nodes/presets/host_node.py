--- conflicted
+++ resolved
@@ -149,7 +149,6 @@
             ].items():
                 controller_config["update_rate"] = update_rate
                 self.initialize_controller(controller_id, controller_config)
-<<<<<<< HEAD
         resources_config.insert(0, {
             "id": "host_node",
             "name": "host_node",
@@ -165,7 +164,6 @@
             "data": {},
             "children": []
         })
-=======
         resource_with_parent_name = []
         resource_ids_to_instance = {i["id"]: i for i in resources_config}
         for res in resources_config:
@@ -177,7 +175,6 @@
                     resource_with_parent_name[-1]["id"] = f"{parent_res['id']}/{res['id']}"
                     continue
             resource_with_parent_name.append(copy.deepcopy(res))
->>>>>>> 133dbf77
         try:
             for bridge in self.bridges:
                 if hasattr(bridge, "resource_add"):
