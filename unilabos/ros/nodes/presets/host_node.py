import collections
from dataclasses import dataclass, field
import json
import threading
import time
import traceback
import uuid
from typing import TYPE_CHECKING, Optional, Dict, Any, List, ClassVar, Set, TypedDict, Union

from action_msgs.msg import GoalStatus
from geometry_msgs.msg import Point
from rclpy.action import ActionClient, get_action_server_names_and_types_by_node
from rclpy.callback_groups import ReentrantCallbackGroup
from rclpy.service import Service
from unilabos_msgs.msg import Resource  # type: ignore
from unilabos_msgs.srv import (
    ResourceAdd,
    ResourceDelete,
    ResourceUpdate,
    ResourceList,
    SerialCommand,
    ResourceGet,
)  # type: ignore
from unilabos_msgs.srv._serial_command import SerialCommand_Request, SerialCommand_Response
from unique_identifier_msgs.msg import UUID

from unilabos.registry.registry import lab_registry
from unilabos.resources.graphio import initialize_resource
from unilabos.resources.registry import add_schema
from unilabos.ros.initialize_device import initialize_device_from_dict
from unilabos.ros.msgs.message_converter import (
    get_msg_type,
    get_ros_type_by_msgname,
    convert_from_ros_msg,
    convert_to_ros_msg,
    msg_converter_manager,
)
from unilabos.ros.nodes.base_device_node import BaseROS2DeviceNode, ROS2DeviceNode, DeviceNodeResourceTracker
from unilabos.ros.nodes.presets.controller_node import ControllerNode
from unilabos.ros.nodes.resource_tracker import (
    ResourceDict,
    ResourceDictInstance,
    ResourceTreeSet,
    ResourceTreeInstance,
)
from unilabos.utils import logger
from unilabos.utils.exception import DeviceClassInvalid
from unilabos.utils.type_check import serialize_result_info
from unilabos.registry.placeholder_type import ResourceSlot, DeviceSlot

if TYPE_CHECKING:
    from unilabos.app.ws_client import QueueItem


@dataclass
class DeviceActionStatus:
    job_ids: Dict[str, float] = field(default_factory=dict)


class TestResourceReturn(TypedDict):
    resources: List[List[ResourceDict]]
    devices: List[DeviceSlot]


class HostNode(BaseROS2DeviceNode):
    """
    主机节点类，负责管理设备、资源和控制器

    作为单例模式实现，确保整个应用中只有一个主机节点实例
    """

    _instance: ClassVar[Optional["HostNode"]] = None
    _ready_event: ClassVar[threading.Event] = threading.Event()
    _device_action_status: ClassVar[collections.defaultdict[str, DeviceActionStatus]] = collections.defaultdict(
        DeviceActionStatus
    )
    _resource_tracker: ClassVar[DeviceNodeResourceTracker] = DeviceNodeResourceTracker()  # 资源管理器实例

    @classmethod
    def get_instance(cls, timeout=None) -> Optional["HostNode"]:
        if cls._ready_event.wait(timeout):
            return cls._instance
        return None

    def __init__(
        self,
        device_id: str,
        devices_config: ResourceTreeSet,
        resources_config: ResourceTreeSet,
        resources_edge_config: list[dict],
        physical_setup_graph: Optional[Dict[str, Any]] = None,
        controllers_config: Optional[Dict[str, Any]] = None,
        bridges: Optional[List[Any]] = None,
        discovery_interval: float = 180.0,  # 设备发现间隔，单位为秒
    ):
        """
        初始化主机节点

        Args:
            device_id: 节点名称
            devices_config: 设备配置
            resources_config: 资源配置
            physical_setup_graph: 物理设置图
            controllers_config: 控制器配置
            bridges: 桥接器列表
            discovery_interval: 设备发现间隔（秒），默认5秒
        """
        if self._instance is not None:
            self._instance.lab_logger().critical("[Host Node] HostNode instance already exists.")

        # 设置单例实例
        self.__class__._instance = self

        # 初始化配置
        self.server_latest_timestamp = 0.0  #
        self.devices_config = devices_config
        self.resources_config = resources_config  # 直接保存 ResourceTreeSet
        self.resources_edge_config = resources_edge_config
        self.physical_setup_graph = physical_setup_graph
        if controllers_config is None:
            controllers_config = {}
        self.controllers_config = controllers_config
        if bridges is None:
            bridges = []
        self.bridges = bridges

        # 创建 host_node 作为一个单独的 ResourceTree
        host_node_dict = {
            "id": "host_node",
            "uuid": str(uuid.uuid4()),
            "parent_uuid": "",
            "name": "host_node",
            "type": "device",
            "class": "host_node",
            "config": {},
            "data": {},
            "children": [],
            "description": "",
            "schema": {},
            "model": {},
            "icon": "",
        }

        # 创建 host_node 的 ResourceTree
        host_node_instance = ResourceDictInstance.get_resource_instance_from_dict(host_node_dict)
        host_node_tree = ResourceTreeInstance(host_node_instance)
        resources_config.trees.insert(0, host_node_tree)
        try:
            for bridge in self.bridges:
                if hasattr(bridge, "resource_tree_add") and resources_config:
                    from unilabos.app.web.client import HTTPClient

                    client: HTTPClient = bridge
                    resource_start_time = time.time()
                    # 传递 ResourceTreeSet 对象，在 client 中转换为字典并获取 UUID 映射
                    uuid_mapping = client.resource_tree_add(resources_config, "", True)
                    device_uuid = resources_config.root_nodes[0].res_content.uuid
                    resource_end_time = time.time()
                    logger.info(
                        f"[Host Node-Resource] 物料上传 {round(resource_end_time - resource_start_time, 5) * 1000} ms"
                    )
                    for edge in self.resources_edge_config:
                        edge["source_uuid"] = uuid_mapping.get(edge["source_uuid"], edge["source_uuid"])
                        edge["target_uuid"] = uuid_mapping.get(edge["target_uuid"], edge["target_uuid"])
                    resource_add_res = client.resource_edge_add(self.resources_edge_config)
                    resource_edge_end_time = time.time()
                    logger.info(
                        f"[Host Node-Resource] 物料关系上传 {round(resource_edge_end_time - resource_end_time, 5) * 1000} ms"
                    )
                    # resources_config 通过各个设备的 resource_tracker 进行uuid更新，利用uuid_mapping
                    # resources_config 的 root node 是
                    # # 创建反向映射：new_uuid -> old_uuid
                    # reverse_uuid_mapping = {new_uuid: old_uuid for old_uuid, new_uuid in uuid_mapping.items()}
                    for tree in resources_config.trees:
                        node = tree.root_node
                        if node.res_content.type == "device":
                            continue
                        else:
                            try:
                                for plr_resource in ResourceTreeSet([tree]).to_plr_resources():
                                    self._resource_tracker.add_resource(plr_resource)
                            except Exception as ex:
                                self.lab_logger().warning(f"[Host Node-Resource] 根节点物料{tree}序列化失败！")
        except Exception as ex:
            logger.error(f"[Host Node-Resource] 添加物料出错！\n{traceback.format_exc()}")
        # 初始化Node基类，传递空参数覆盖列表
        BaseROS2DeviceNode.__init__(
            self,
            driver_instance=self,
            device_id=device_id,
            device_uuid=host_node_dict["uuid"],
            status_types={},
            action_value_mappings=lab_registry.device_type_registry["host_node"]["class"]["action_value_mappings"],
            hardware_interface={},
            print_publish=False,
            resource_tracker=self._resource_tracker,  # host node并不是通过initialize 包一层传进来的
        )

        # 创建设备、动作客户端和目标存储
        self.devices_names: Dict[str, str] = {device_id: self.namespace}  # 存储设备名称和命名空间的映射
        self.devices_instances: Dict[str, ROS2DeviceNode] = {}  # 存储设备实例
        self.device_machine_names: Dict[str, str] = {
            device_id: "本地",
        }  # 存储设备ID到机器名称的映射
        self._action_clients: Dict[str, ActionClient] = {  # 为了方便了解实际的数据类型，host的默认写好
            "/devices/host_node/create_resource": ActionClient(
                self,
                lab_registry.ResourceCreateFromOuterEasy,
                "/devices/host_node/create_resource",
                callback_group=self.callback_group,
            ),
            "/devices/host_node/create_resource_detailed": ActionClient(
                self,
                lab_registry.ResourceCreateFromOuter,
                "/devices/host_node/create_resource_detailed",
                callback_group=self.callback_group,
            ),
            "/devices/host_node/test_latency": ActionClient(
                self,
                lab_registry.EmptyIn,
                "/devices/host_node/test_latency",
                callback_group=self.callback_group,
            ),
            "/devices/host_node/test_resource": ActionClient(
                self,
                lab_registry.EmptyIn,
                "/devices/host_node/test_resource",
                callback_group=self.callback_group,
            ),
            "/devices/host_node/_execute_driver_command": ActionClient(
                self,
                lab_registry.StrSingleInput,
                "/devices/host_node/_execute_driver_command",
                callback_group=self.callback_group,
            ),
            "/devices/host_node/_execute_driver_command_async": ActionClient(
                self,
                lab_registry.StrSingleInput,
                "/devices/host_node/_execute_driver_command_async",
                callback_group=self.callback_group,
            ),
        }  # 用来存储多个ActionClient实例
        self._action_value_mappings: Dict[str, Dict] = (
            {}
        )  # 用来存储多个ActionClient的type, goal, feedback, result的变量名映射关系
        self._goals: Dict[str, Any] = {}  # 用来存储多个目标的状态
        self._online_devices: Set[str] = {f"{self.namespace}/{device_id}"}  # 用于跟踪在线设备
        self._last_discovery_time = 0.0  # 上次设备发现的时间
        self._discovery_lock = threading.Lock()  # 设备发现的互斥锁
        self._subscribed_topics = set()  # 用于跟踪已订阅的话题

        # 创建物料增删改查服务（非客户端）
        self._init_host_service()

        self.device_status = {}  # 用来存储设备状态
        self.device_status_timestamps = {}  # 用来存储设备状态最后更新时间
        time.sleep(1)  # 等待通信连接稳定
        # 首次发现网络中的设备
        self._discover_devices()

        # 初始化所有本机设备节点，多一次过滤，防止重复初始化
        for device_config in devices_config.root_nodes:
            device_id = device_config.res_content.id
            if device_config.res_content.type != "device":
                continue
            if device_id not in self.devices_names:
                self.initialize_device(device_id, device_config)
            else:
                self.lab_logger().warning(f"[Host Node] Device {device_id} already existed, skipping.")
        self.update_device_status_subscriptions()
        # TODO: 需要验证 初始化所有控制器节点
        if controllers_config:
            update_rate = controllers_config["controller_manager"]["ros__parameters"]["update_rate"]
            for controller_id, controller_config in controllers_config["controller_manager"]["ros__parameters"][
                "controllers"
            ].items():
                controller_config["update_rate"] = update_rate
                self.initialize_controller(controller_id, controller_config)

        # 创建定时器，定期发现设备
        self._discovery_timer = self.create_timer(
            discovery_interval, self._discovery_devices_callback, callback_group=self.callback_group
        )

        # 添加ping-pong相关属性
        self._ping_responses = {}  # 存储ping响应
        self._ping_lock = threading.Lock()

        self.lab_logger().info("[Host Node] Host node initialized.")
        HostNode._ready_event.set()

        # 发送host_node ready信号到所有桥接器
        for bridge in self.bridges:
            if hasattr(bridge, "publish_host_ready"):
                bridge.publish_host_ready()
                self.lab_logger().debug(f"Host ready signal sent via {bridge.__class__.__name__}")

    def _send_re_register(self, sclient):
        sclient.wait_for_service()
        request = SerialCommand.Request()
        request.command = ""
        future = sclient.call_async(request)
        response = future.result()

    def _discover_devices(self) -> None:
        """
        发现网络中的设备

        检测ROS2网络中的所有设备节点，并为它们创建ActionClient
        同时检测设备离线情况
        """
        self.lab_logger().trace("[Host Node] Discovering devices in the network...")

        # 获取当前所有设备
        nodes_and_names = self.get_node_names_and_namespaces()

        # 跟踪本次发现的设备，用于检测离线设备
        current_devices = set()

        for device_id, namespace in nodes_and_names:
            if not namespace.startswith("/devices/"):
                continue
            edge_device_id = namespace[9:]
            # 将设备添加到当前设备集合
            device_key = f"{namespace}/{edge_device_id}"  # namespace已经包含device_id了，这里复写一遍
            current_devices.add(device_key)

            # 如果是新设备，记录并创建ActionClient
            if edge_device_id not in self.devices_names:
                self.lab_logger().info(f"[Host Node] Discovered new device: {edge_device_id}")
                self.devices_names[edge_device_id] = namespace
                self._create_action_clients_for_device(device_id, namespace)
                self._online_devices.add(device_key)
                sclient = self.create_client(SerialCommand, f"/srv{namespace}/re_register_device")
                threading.Thread(
                    target=self._send_re_register,
                    args=(sclient,),
                    daemon=True,
                    name=f"ROSDevice{self.device_id}_re_register_device_{namespace}",
                ).start()
            elif device_key not in self._online_devices:
                # 设备重新上线
                self.lab_logger().info(f"[Host Node] Device reconnected: {device_key}")
                self._online_devices.add(device_key)
                sclient = self.create_client(SerialCommand, f"/srv{namespace}/re_register_device")
                threading.Thread(
                    target=self._send_re_register,
                    args=(sclient,),
                    daemon=True,
                    name=f"ROSDevice{self.device_id}_re_register_device_{namespace}",
                ).start()

        # 检测离线设备
        offline_devices = self._online_devices - current_devices
        for device_key in offline_devices:
            self.lab_logger().warning(f"[Host Node] Device offline: {device_key}")
            self._online_devices.discard(device_key)

        # 更新在线设备列表
        self._online_devices = current_devices
        self.lab_logger().trace(f"[Host Node] Total online devices: {len(self._online_devices)}")

    def _discovery_devices_callback(self) -> None:
        """
        设备发现定时器回调函数
        """
        # 使用互斥锁确保同时只有一个发现过程
        if self._discovery_lock.acquire(blocking=False):
            try:
                self._discover_devices()
                # 发现新设备后，更新设备状态订阅
                self.update_device_status_subscriptions()
            finally:
                self._discovery_lock.release()
        else:
            self.lab_logger().debug("[Host Node] Device discovery already in progress, skipping.")

    def _create_action_clients_for_device(self, device_id: str, namespace: str) -> None:
        """
        为设备创建所有必要的ActionClient

        Args:
            device_id: 设备ID
            namespace: 设备命名空间
        """
        for action_id, action_types in get_action_server_names_and_types_by_node(self, device_id, namespace):
            if action_id not in self._action_clients:
                try:
                    action_type = get_ros_type_by_msgname(action_types[0])
                    self._action_clients[action_id] = ActionClient(
                        self, action_type, action_id, callback_group=self.callback_group
                    )
                    self.lab_logger().trace(f"[Host Node] Created ActionClient (Discovery): {action_id}")
                    action_name = action_id[len(namespace) + 1 :]
                    edge_device_id = namespace[9:]
                    # from unilabos.app.comm_factory import get_communication_client
                    # comm_client = get_communication_client()
                    # info_with_schema = ros_action_to_json_schema(action_type)
                    # comm_client.publish_actions(action_name, {
                    #     "device_id": edge_device_id,
                    #     "device_type": "",
                    #     "action_name": action_name,
                    #     "schema": info_with_schema,
                    # })
                except Exception as e:
                    self.lab_logger().error(f"[Host Node] Failed to create ActionClient for {action_id}: {str(e)}")

    async def create_resource_detailed(
        self,
        resources: list[Union[list["Resource"], "Resource"]],
        device_ids: list[str],
        bind_parent_ids: list[str],
        bind_locations: list[Point],
        other_calling_params: list[str],
    ) -> List[str]:
        responses = []
        for resource, device_id, bind_parent_id, bind_location, other_calling_param in zip(
            resources, device_ids, bind_parent_ids, bind_locations, other_calling_params
        ):
            # 这里要求device_id传入必须是edge_device_id
            if device_id not in self.devices_names:
                self.lab_logger().error(
                    f"[Host Node] Device {device_id} not found in devices_names. Create resource failed."
                )
                raise ValueError(f"[Host Node] Device {device_id} not found in devices_names. Create resource failed.")

            device_key = f"{self.devices_names[device_id]}/{device_id}"
            if device_key not in self._online_devices:
                self.lab_logger().error(f"[Host Node] Device {device_key} is offline. Create resource failed.")
                raise ValueError(f"[Host Node] Device {device_key} is offline. Create resource failed.")

            namespace = self.devices_names[device_id]
            srv_address = f"/srv{namespace}/append_resource"
            sclient = self.create_client(SerialCommand, srv_address)
            sclient.wait_for_service()
            request = SerialCommand.Request()
            request.command = json.dumps(
                {
                    "resource": resource,  # 单个/单组 可为 list[list[Resource]]
                    "namespace": namespace,
                    "edge_device_id": device_id,
                    "bind_parent_id": bind_parent_id,
                    "bind_location": {
                        "x": bind_location.x,
                        "y": bind_location.y,
                        "z": bind_location.z,
                    },
                    "other_calling_param": json.loads(other_calling_param) if other_calling_param else {},
                },
                ensure_ascii=False,
            )
            response: SerialCommand.Response = await sclient.call_async(request)
            responses.append(response.response)
        return responses

    async def create_resource(
        self,
        device_id: str,
        res_id: str,
        class_name: str,
        parent: str,
        bind_locations: Point,
        liquid_input_slot: list[int] = [],
        liquid_type: list[str] = [],
        liquid_volume: list[int] = [],
        slot_on_deck: str = "",
    ):
        # 暂不支持多对同名父子同时存在
        res_creation_input = {
            "id": res_id.split("/")[-1],
            "name": res_id.split("/")[-1],
            "class": class_name,
            "parent": parent.split("/")[-1],
            "position": {
                "x": bind_locations.x,
                "y": bind_locations.y,
                "z": bind_locations.z,
            },
        }
        if len(liquid_input_slot) and liquid_input_slot[0] == -1:  # 目前container只逐个创建
            res_creation_input.update(
                {
                    "data": {
                        "liquids": [
                            {
                                "liquid_type": liquid_type[0] if liquid_type else None,
                                "liquid_volume": liquid_volume[0] if liquid_volume else None,
                            }
                        ]
                    }
                }
            )
        init_new_res = initialize_resource(res_creation_input)  # flatten的格式
        if len(init_new_res) > 1:  # 一个物料，多个子节点
            init_new_res = [init_new_res]
        resources: List[Resource] | List[List[Resource]] = init_new_res  # initialize_resource已经返回list[dict]
        device_ids = [device_id.split("/")[-1]]
        bind_parent_id = [res_creation_input["parent"]]
        bind_location = [bind_locations]
        other_calling_param = [
            json.dumps(
                {
                    "ADD_LIQUID_TYPE": liquid_type,
                    "LIQUID_VOLUME": liquid_volume,
                    "LIQUID_INPUT_SLOT": liquid_input_slot,
                    "initialize_full": False,
                    "slot": slot_on_deck,
                }
            )
        ]

        response: List[str] = await self.create_resource_detailed(
            resources, device_ids, bind_parent_id, bind_location, other_calling_param
        )

        try:
            new_li = []
            for i in response:
                res = json.loads(i)
                new_li.append(res)
            return {"resources": new_li, "liquid_input_resources": new_li}
        except Exception as ex:
            pass
        _n = "\n"
        raise ValueError(f"创建资源时失败！\n{_n.join(response)}")

    def initialize_device(self, device_id: str, device_config: ResourceDictInstance) -> None:
        """
        根据配置初始化设备，

        此函数根据提供的设备配置动态导入适当的设备类并创建其实例。
        同时为设备的动作值映射设置动作客户端。

        Args:
            device_id: 设备唯一标识符
            device_config: 设备配置字典，包含类型和其他参数
        """
        self.lab_logger().info(f"[Host Node] Initializing device: {device_id}")

        try:
            d = initialize_device_from_dict(device_id, device_config)
        except DeviceClassInvalid as e:
            self.lab_logger().error(f"[Host Node] Device class invalid: {e}")
            d = None
        if d is None:
            return
        # noinspection PyProtectedMember
        self.devices_names[device_id] = d._ros_node.namespace  # 这里不涉及二级device_id
        self.device_machine_names[device_id] = "本地"
        self.devices_instances[device_id] = d
        # noinspection PyProtectedMember
        for action_name, action_value_mapping in d._ros_node._action_value_mappings.items():
            if action_name.startswith("auto-") or str(action_value_mapping.get("type", "")).startswith(
                "UniLabJsonCommand"
            ):
                continue
            action_id = f"/devices/{device_id}/{action_name}"
            if action_id not in self._action_clients:
                action_type = action_value_mapping["type"]
                self._action_clients[action_id] = ActionClient(self, action_type, action_id)
                self.lab_logger().trace(
                    f"[Host Node] Created ActionClient (Local): {action_id}"
                )  # 子设备再创建用的是Discover发现的
                # from unilabos.app.comm_factory import get_communication_client
                # comm_client = get_communication_client()
                # info_with_schema = ros_action_to_json_schema(action_type)
                # comm_client.publish_actions(action_name, {
                #     "device_id": device_id,
                #     "device_type": device_config["class"],
                #     "action_name": action_name,
                #     "schema": info_with_schema,
                # })
            else:
                self.lab_logger().warning(f"[Host Node] ActionClient {action_id} already exists.")
        device_key = f"{self.devices_names[device_id]}/{device_id}"  # 这里不涉及二级device_id
        # 添加到在线设备列表
        self._online_devices.add(device_key)

    def update_device_status_subscriptions(self) -> None:
        """
        更新设备状态订阅

        扫描所有设备话题，为新的话题创建订阅，确保不会重复订阅
        """
        topic_names_and_types = self.get_topic_names_and_types()
        for topic, types in topic_names_and_types:
            # 检查是否为设备状态话题且未订阅过
            if (
                topic.startswith("/devices/")
                and not types[0].endswith("FeedbackMessage")
                and "_action" not in topic
                and topic not in self._subscribed_topics
            ):

                # 解析设备名和属性名
                parts = topic.split("/")
                if len(parts) >= 4:  # 可能有WorkstationNode，创建更长的设备
                    device_id = "/".join(parts[2:-1])
                    property_name = parts[-1]

                    # 初始化设备状态字典
                    if device_id not in self.device_status:
                        self.device_status[device_id] = {}
                        self.device_status_timestamps[device_id] = {}

                    # 默认初始化属性值为 None
                    self.device_status[device_id] = collections.defaultdict()
                    self.device_status_timestamps[device_id][property_name] = 0  # 初始化时间戳

                    # 动态创建订阅
                    try:
                        type_class = msg_converter_manager.search_class(types[0].replace("/", "."))
                        if type_class is None:
                            self.lab_logger().error(f"[Host Node] Invalid type {types[0]} for {topic}")
                        else:
                            self.create_subscription(
                                type_class,
                                topic,
                                lambda msg, d=device_id, p=property_name: self.property_callback(msg, d, p),
                                1,
                                callback_group=self.callback_group,
                            )
                            # 标记为已订阅
                            self._subscribed_topics.add(topic)
                            self.lab_logger().trace(f"[Host Node] Subscribed to new topic: {topic}")
                    except (NameError, SyntaxError) as e:
                        self.lab_logger().error(f"[Host Node] Failed to create subscription for topic {topic}: {e}")

    """设备相关"""

    def property_callback(self, msg, device_id: str, property_name: str) -> None:
        """
        更新设备状态字典中的属性值，并发送到桥接器。

        Args:
            msg: 接收到的消息
            device_id: 设备ID
            property_name: 属性名称
        """
        # 更新设备状态字典
        if hasattr(msg, "data"):
            bChange = False
            bCreate = False
            if isinstance(msg.data, (float, int, str)):
                if property_name not in self.device_status[device_id]:
                    bCreate = True
                    bChange = True
                    self.device_status[device_id][property_name] = msg.data
                elif self.device_status[device_id][property_name] != msg.data:
                    bChange = True
                    self.device_status[device_id][property_name] = msg.data
                # 更新时间戳
                self.device_status_timestamps[device_id][property_name] = time.time()
            else:
                self.lab_logger().debug(
                    f"[Host Node] Unsupported data type for {device_id}/{property_name}: {type(msg.data)}"
                )

            # 所有 Bridge 对象都应具有 publish_device_status 方法；都会收到设备状态更新
            if bChange:
                for bridge in self.bridges:
                    if hasattr(bridge, "publish_device_status"):
                        bridge.publish_device_status(self.device_status, device_id, property_name)
                        if bCreate:
                            self.lab_logger().trace(f"Status created: {device_id}.{property_name} = {msg.data}")
                        else:
                            self.lab_logger().debug(f"Status updated: {device_id}.{property_name} = {msg.data}")

    def send_goal(
        self,
        item: "QueueItem",
        action_type: str,
        action_kwargs: Dict[str, Any],
        server_info: Optional[Dict[str, Any]] = None,
    ) -> None:
        """
        向设备发送目标请求

        Args:
            action_type: 动作类型
            action_kwargs: 动作参数
            server_info: 服务器发送信息，包含发送时间戳等
        """
        u = uuid.UUID(item.job_id)
        device_id = item.device_id
        action_name = item.action_name
        if action_type.startswith("UniLabJsonCommand"):
            if action_name.startswith("auto-"):
                action_name = action_name[5:]
            action_id = f"/devices/{device_id}/_execute_driver_command"
            action_kwargs = {
                "string": json.dumps(
                    {
                        "function_name": action_name,
                        "function_args": action_kwargs,
                    }
                )
            }
            if action_type.startswith("UniLabJsonCommandAsync"):
                action_id = f"/devices/{device_id}/_execute_driver_command_async"
        else:
            action_id = f"/devices/{device_id}/{action_name}"
        if action_name == "test_latency" and server_info is not None:
            self.server_latest_timestamp = server_info.get("send_timestamp", 0.0)
        if action_id not in self._action_clients:
            raise ValueError(f"ActionClient {action_id} not found.")

        action_client: ActionClient = self._action_clients[action_id]
        # 遍历action_kwargs下的所有子dict，将"sample_uuid"的值赋给"sample_id"
        def assign_sample_id(obj):
            if isinstance(obj, dict):
                if "sample_uuid" in obj:
                    obj["sample_id"] = obj["sample_uuid"]
                    obj.pop("sample_uuid")
                for k,v in obj.items():
                    if k != "unilabos_extra":
                        assign_sample_id(v)
            elif isinstance(obj, list):
                for item in obj:
                    assign_sample_id(item)

        assign_sample_id(action_kwargs)
        goal_msg = convert_to_ros_msg(action_client._action_type.Goal(), action_kwargs)

        self.lab_logger().info(f"[Host Node] Sending goal for {action_id}: {goal_msg}")
        action_client.wait_for_server()
        goal_uuid_obj = UUID(uuid=list(u.bytes))

        future = action_client.send_goal_async(
            goal_msg,
            feedback_callback=lambda feedback_msg: self.feedback_callback(item, action_id, feedback_msg),
            goal_uuid=goal_uuid_obj,
        )
        future.add_done_callback(lambda f: self.goal_response_callback(item, action_id, f))

    def goal_response_callback(self, item: "QueueItem", action_id: str, future) -> None:
        """目标响应回调"""
        goal_handle = future.result()
        if not goal_handle.accepted:
            self.lab_logger().warning(f"[Host Node] Goal {item.action_name} ({item.job_id}) rejected")
            return

        self.lab_logger().info(f"[Host Node] Goal {action_id} ({item.job_id}) accepted")
        self._goals[item.job_id] = goal_handle
        goal_future = goal_handle.get_result_async()
        goal_future.add_done_callback(
            lambda f: self.get_result_callback(item, action_id, f)
        )
        goal_future.result()

    def feedback_callback(self, item: "QueueItem", action_id: str, feedback_msg) -> None:
        """反馈回调"""
        feedback_data = convert_from_ros_msg(feedback_msg)
        feedback_data.pop("goal_id")
        self.lab_logger().trace(f"[Host Node] Feedback for {action_id} ({item.job_id}): {feedback_data}")

        for bridge in self.bridges:
            if hasattr(bridge, "publish_job_status"):
                bridge.publish_job_status(feedback_data, item, "running")

    def get_result_callback(self, item: "QueueItem", action_id: str, future) -> None:
        """获取结果回调"""
        job_id = item.job_id

        try:
            result = future.result()
            result_msg = result.result
            goal_status = result.status

            # 检查是否是被取消的任务
            if goal_status == GoalStatus.STATUS_CANCELED:
                self.lab_logger().info(f"[Host Node] Goal {action_id} ({job_id[:8]}) was cancelled")
                status = "failed"
                return_info = serialize_result_info("Job was cancelled", False, {})
            else:
                result_data = convert_from_ros_msg(result_msg)
                status = "success"
                return_info_str = result_data.get("return_info")
                if return_info_str is not None:
                    try:
                        return_info = json.loads(return_info_str)
                        # 适配后端的一些额外处理
                        return_value = return_info.get("return_value")
                        if isinstance(return_value, dict):
                            unilabos_samples = return_info.get("unilabos_samples")
                            if isinstance(unilabos_samples, list):
                                return_info["unilabos_samples"] = unilabos_samples
                        suc = return_info.get("suc", False)
                        if not suc:
                            status = "failed"
                    except json.JSONDecodeError:
                        status = "failed"
                        return_info = serialize_result_info("", False, result_data)
                        self.lab_logger().critical("错误的return_info类型，请断点修复")
                else:
                    # 无 return_info 字段时，回退到 success 字段（若存在）
                    suc_field = result_data.get("success")
                    if isinstance(suc_field, bool):
                        status = "success" if suc_field else "failed"
                        return_info = serialize_result_info("", suc_field, result_data)
                    else:
                        # 最保守的回退：标记失败并返回空JSON
                        status = "failed"
                        return_info = serialize_result_info("缺少return_info", False, result_data)

            self.lab_logger().info(f"[Host Node] Result for {action_id} ({job_id[:8]}): {status}")
            if goal_status != GoalStatus.STATUS_CANCELED:
                self.lab_logger().debug(f"[Host Node] Result data: {result_data}")

            # 清理 _goals 中的记录
            if job_id in self._goals:
                del self._goals[job_id]
                self.lab_logger().debug(f"[Host Node] Removed goal {job_id[:8]} from _goals")

            # 存储结果供 HTTP API 查询
            try:
                from unilabos.app.web.controller import store_job_result

                if goal_status == GoalStatus.STATUS_CANCELED:
                    store_job_result(job_id, status, return_info, {})
                else:
                    store_job_result(job_id, status, return_info, result_data)
            except ImportError:
                pass  # controller 模块可能未加载
<<<<<<< HEAD

            # 发布状态到桥接器
            if job_id:
                for bridge in self.bridges:
                    if hasattr(bridge, "publish_job_status"):
                        if goal_status == GoalStatus.STATUS_CANCELED:
                            bridge.publish_job_status({}, item, status, return_info)
                        else:
                            bridge.publish_job_status(result_data, item, status, return_info)

        except Exception as e:
            self.lab_logger().error(
                f"[Host Node] Error in get_result_callback for {action_id} ({job_id[:8]}): {str(e)}"
            )
            import traceback

=======

            # 发布状态到桥接器
            if job_id:
                for bridge in self.bridges:
                    if hasattr(bridge, "publish_job_status"):
                        if goal_status == GoalStatus.STATUS_CANCELED:
                            bridge.publish_job_status({}, item, status, return_info)
                        else:
                            bridge.publish_job_status(result_data, item, status, return_info)

        except Exception as e:
            self.lab_logger().error(
                f"[Host Node] Error in get_result_callback for {action_id} ({job_id[:8]}): {str(e)}"
            )
            import traceback

>>>>>>> 11b2c998
            self.lab_logger().error(traceback.format_exc())

            # 清理 _goals 中的记录
            if job_id in self._goals:
                del self._goals[job_id]

            # 发布失败状态
            for bridge in self.bridges:
                if hasattr(bridge, "publish_job_status"):
                    bridge.publish_job_status(
                        {}, item, "failed", serialize_result_info(f"Callback error: {str(e)}", False, {})
                    )

    def cancel_goal(self, goal_uuid: str) -> bool:
        """
        取消目标

        Args:
            goal_uuid: 目标UUID（job_id）

        Returns:
            bool: 如果找到目标并发起取消请求返回True，否则返回False
        """
        if goal_uuid in self._goals:
            self.lab_logger().info(f"[Host Node] Cancelling goal {goal_uuid[:8]}")
            goal_handle = self._goals[goal_uuid]

            # 发起异步取消请求
            cancel_future = goal_handle.cancel_goal_async()

            # 添加取消完成的回调
            cancel_future.add_done_callback(lambda future: self._cancel_goal_callback(goal_uuid, future))
            return True
        else:
            self.lab_logger().warning(f"[Host Node] Goal {goal_uuid[:8]} not found in _goals, cannot cancel")
            return False

    def _cancel_goal_callback(self, goal_uuid: str, future) -> None:
        """取消目标的回调"""
        try:
            cancel_response = future.result()
            if cancel_response.goals_canceling:
                self.lab_logger().info(f"[Host Node] Goal {goal_uuid[:8]} cancel request accepted")
            else:
                self.lab_logger().warning(f"[Host Node] Goal {goal_uuid[:8]} cancel request rejected")
        except Exception as e:
            self.lab_logger().error(f"[Host Node] Error cancelling goal {goal_uuid[:8]}: {str(e)}")
            import traceback

            self.lab_logger().error(traceback.format_exc())

    def get_goal_status(self, job_id: str) -> int:
        """获取目标状态"""
        if job_id in self._goals:
            g = self._goals[job_id]
            status = g.status
            self.lab_logger().debug(f"[Host Node] Goal status for {job_id}: {status}")
            return status
        self.lab_logger().warning(f"[Host Node] Goal {job_id} not found, status unknown")
        return GoalStatus.STATUS_UNKNOWN

    """Controller Node"""

    def initialize_controller(self, controller_id: str, controller_config: Dict[str, Any]) -> None:
        """
        初始化控制器

        Args:
            controller_id: 控制器ID
            controller_config: 控制器配置
        """
        self.lab_logger().info(f"[Host Node] Initializing controller: {controller_id}")

        class_name = controller_config.pop("type")
        controller_func = globals()[class_name]

        for input_name, input_info in controller_config["inputs"].items():
            controller_config["inputs"][input_name]["type"] = get_msg_type(eval(input_info["type"]))
        for output_name, output_info in controller_config["outputs"].items():
            controller_config["outputs"][output_name]["type"] = get_msg_type(eval(output_info["type"]))

        if controller_config["parameters"] is None:
            controller_config["parameters"] = {}

        controller = ControllerNode(controller_id, controller_func=controller_func, **controller_config)
        self.lab_logger().info(f"[Host Node] Controller {controller_id} created.")
        # rclpy.get_global_executor().add_node(controller)

    """Resource"""

    def _init_host_service(self):
        self._resource_services: Dict[str, Service] = {
            "resource_add": self.create_service(
                ResourceAdd, "/resources/add", self._resource_add_callback, callback_group=self.callback_group
            ),
            "resource_get": self.create_service(
                SerialCommand, "/resources/get", self._resource_get_callback, callback_group=self.callback_group
            ),
            "resource_delete": self.create_service(
                ResourceDelete,
                "/resources/delete",
                self._resource_delete_callback,
                callback_group=self.callback_group,
            ),
            "resource_update": self.create_service(
                ResourceUpdate,
                "/resources/update",
                self._resource_update_callback,
                callback_group=self.callback_group,
            ),
            "resource_list": self.create_service(
                ResourceList, "/resources/list", self._resource_list_callback, callback_group=self.callback_group
            ),
            "node_info_update": self.create_service(
                SerialCommand,
                "/node_info_update",
                self._node_info_update_callback,
                callback_group=self.callback_group,
            ),
            "c2s_update_resource_tree": self.create_service(
                SerialCommand,
                "/c2s_update_resource_tree",
                self._resource_tree_update_callback,
                callback_group=self.callback_group,
            ),
        }

    async def _resource_tree_action_add_callback(self, data: dict, response: SerialCommand_Response):  # OK
        resource_tree_set = ResourceTreeSet.load(data["data"])
        mount_uuid = data["mount_uuid"]
        first_add = data["first_add"]

        self.lab_logger().info(
            f"[Host Node-Resource] Loaded ResourceTreeSet with {len(resource_tree_set.trees)} trees, "
            f"{len(resource_tree_set.all_nodes)} total nodes"
        )

        # 处理资源添加逻辑
        success = False
        uuid_mapping = {}
        if len(self.bridges) > 0:
            from unilabos.app.web.client import HTTPClient, http_client

            resource_start_time = time.time()
            uuid_mapping = http_client.resource_tree_add(resource_tree_set, mount_uuid, first_add)
            success = True
            resource_end_time = time.time()
            self.lab_logger().info(
                f"[Host Node-Resource] 物料创建上传 {round(resource_end_time - resource_start_time, 5) * 1000} ms"
            )
            if uuid_mapping:
                self.lab_logger().info(f"[Host Node-Resource] UUID映射: {len(uuid_mapping)} 个节点")

        if success:
            from unilabos.resources.graphio import physical_setup_graph

            # 将资源添加到本地图中
            for node in resource_tree_set.all_nodes:
                resource_dict = node.res_content.model_dump(by_alias=True)
                if resource_dict.get("id") not in physical_setup_graph.nodes:
                    physical_setup_graph.add_node(resource_dict["id"], **resource_dict)
                else:
                    physical_setup_graph.nodes[resource_dict["id"]]["data"].update(resource_dict.get("data", {}))

        response.response = json.dumps(uuid_mapping) if success else "FAILED"
        self.lab_logger().info(f"[Host Node-Resource] Resource tree add completed, success: {success}")

    async def _resource_tree_action_get_callback(self, data: dict, response: SerialCommand_Response):  # OK
        uuid_list: List[str] = data["data"]
        with_children: bool = data["with_children"]
        from unilabos.app.web.client import http_client

        resource_response = http_client.resource_tree_get(uuid_list, with_children)
        response.response = json.dumps(resource_response)

    async def _resource_tree_action_remove_callback(self, data: dict, response: SerialCommand_Response):
        """
        子节点通知Host物料树删除
        """
        self.lab_logger().info(f"[Host Node-Resource] Resource tree remove request received")
        response.response = "OK"
        self.lab_logger().info(f"[Host Node-Resource] Resource tree remove completed")

    async def _resource_tree_action_update_callback(self, data: dict, response: SerialCommand_Response):
        """
        子节点通知Host物料树更新
        """
        resource_tree_set = ResourceTreeSet.load(data["data"])

        self.lab_logger().info(
            f"[Host Node-Resource] Loaded ResourceTreeSet with {len(resource_tree_set.trees)} trees, "
            f"{len(resource_tree_set.all_nodes)} total nodes"
        )

        from unilabos.app.web.client import http_client

        uuid_to_trees: Dict[str, List[ResourceTreeInstance]] = collections.defaultdict(list)
        for tree in resource_tree_set.trees:
            uuid_to_trees[tree.root_node.res_content.parent_uuid].append(tree)

        for uid, trees in uuid_to_trees.items():
            new_tree_set = ResourceTreeSet(trees)
            resource_start_time = time.time()
            self.lab_logger().info(
                f"[Host Node-Resource] 物料 {[root_node.res_content.id for root_node in new_tree_set.root_nodes]} {uid} 挂载 {trees[0].root_node.res_content.parent_uuid} 请求更新上传"
            )
            uuid_mapping = http_client.resource_tree_add(new_tree_set, uid, False)
            success = bool(uuid_mapping)
            resource_end_time = time.time()
            self.lab_logger().info(
                f"[Host Node-Resource] 物料更新上传 {round(resource_end_time - resource_start_time, 5) * 1000} ms"
            )
            if uuid_mapping:
                self.lab_logger().info(f"[Host Node-Resource] UUID映射: {len(uuid_mapping)} 个节点")
            # 还需要加入到资源图中，暂不实现，考虑资源图新的获取方式
            response.response = json.dumps(uuid_mapping)
            self.lab_logger().info(f"[Host Node-Resource] Resource tree add completed, success: {success}")

    async def _resource_tree_update_callback(self, request: SerialCommand_Request, response: SerialCommand_Response):
        """
        子节点通知Host物料树更新

        接收序列化的 ResourceTreeSet 数据并进行处理
        """
        self.lab_logger().info(f"[Host Node-Resource] Resource tree add request received")
        try:
            # 解析请求数据
            data = json.loads(request.command)
            action = data["action"]
            data = data["data"]
            if action == "add":
                await self._resource_tree_action_add_callback(data, response)
            elif action == "get":
                await self._resource_tree_action_get_callback(data, response)
            elif action == "update":
                await self._resource_tree_action_update_callback(data, response)
            elif action == "remove":
                await self._resource_tree_action_remove_callback(data, response)
            else:
                self.lab_logger().error(f"[Host Node-Resource] Invalid action: {action}")
                response.response = "ERROR"
        except Exception as e:
            self.lab_logger().error(f"[Host Node-Resource] Error adding resource tree: {e}")
            self.lab_logger().error(traceback.format_exc())
            response.response = f"ERROR: {str(e)}"

        return response

    def _node_info_update_callback(self, request, response):
        """
        更新节点信息回调
        """
        # self.lab_logger().info(f"[Host Node] Node info update request received: {request}")
        try:
            from unilabos.app.communication import get_communication_client
            from unilabos.app.web.client import HTTPClient, http_client

            info = json.loads(request.command)
            if "SYNC_SLAVE_NODE_INFO" in info:
                info = info["SYNC_SLAVE_NODE_INFO"]
                machine_name = info["machine_name"]
                edge_device_id = info["edge_device_id"]
                self.device_machine_names[edge_device_id] = machine_name
            else:
                devices_config = info.pop("devices_config")
                registry_config = info.pop("registry_config")
                if registry_config:
                    http_client.resource_registry({"resources": registry_config})
            self.lab_logger().debug(f"[Host Node] Node info update: {info}")
            response.response = "OK"
        except Exception as e:
            self.lab_logger().error(f"[Host Node] Error updating node info: {e.args}")
            response.response = "ERROR"
        return response

    def _resource_add_callback(self, request, response):
        """
        添加资源回调

        处理添加资源请求，将资源数据传递到桥接器

        Args:
            request: 包含资源数据的请求对象
            response: 响应对象

        Returns:
            响应对象，包含操作结果
        """
        resources = [convert_from_ros_msg(resource) for resource in request.resources]
        self.lab_logger().info(f"[Host Node-Resource] Add request received: {len(resources)} resources")

        success = False
        if len(self.bridges) > 0:  # 边的提交待定
            from unilabos.app.web.client import HTTPClient, http_client

            r = http_client.resource_add(add_schema(resources))
            success = bool(r)

        response.success = success

        if success:
            from unilabos.resources.graphio import physical_setup_graph

            for resource in resources:
                if resource.get("id") not in physical_setup_graph.nodes:
                    physical_setup_graph.add_node(resource["id"], **resource)
                else:
                    physical_setup_graph.nodes[resource["id"]]["data"].update(resource["data"])

        self.lab_logger().info(f"[Host Node-Resource] Add request completed, success: {success}")
        return response

    def _resource_get_process(self, data: Dict[str, Any]):
        r = data["data"]
        self.lab_logger().debug(f"[Host Node-Resource] Retrieved from bridge: {len(r)} resources")
        resources = [convert_to_ros_msg(Resource, resource) for resource in r]
        return resources

    def _resource_get_callback(self, request: SerialCommand.Request, response: SerialCommand.Response):
        """
        获取资源回调

        处理获取资源请求，从桥接器或本地查询资源数据

        Args:
            request: 包含资源ID的请求对象
            response: 响应对象

        Returns:
            响应对象，包含查询到的资源
        """
        try:
<<<<<<< HEAD
            data = json.loads(request.command)
            if "uuid" in data and data["uuid"] is not None:
                http_req = self.bridges[-1].resource_tree_get([data["uuid"]], data["with_children"])
            elif "id" in data and data["id"].startswith("/"):
                http_req = self.bridges[-1].resource_get(data["id"], data["with_children"])
=======
            from unilabos.app.web import http_client
            data = json.loads(request.command)
            if "uuid" in data and data["uuid"] is not None:
                http_req = http_client.resource_tree_get([data["uuid"]], data["with_children"])
            elif "id" in data and data["id"].startswith("/"):
                http_req = http_client.resource_get(data["id"], data["with_children"])
>>>>>>> 11b2c998
            else:
                raise ValueError("没有使用正确的物料 id 或 uuid")
            response.response = json.dumps(http_req["data"])
            return response
        except Exception as e:
            self.lab_logger().error(f"[Host Node-Resource] Error retrieving from bridge: {str(e)}")
        return response

    def _resource_delete_callback(self, request, response):
        """
        删除资源回调

        处理删除资源请求，将删除指令传递到桥接器

        Args:
            request: 包含资源ID的请求对象
            response: 响应对象

        Returns:
            响应对象，包含操作结果
        """
        self.lab_logger().info(f"[Host Node-Resource] Delete request for ID: {request.id}")

        success = False
        if len(self.bridges) > 0:
            try:
                r = self.bridges[-1].resource_delete(request.id)
                success = bool(r)
            except Exception as e:
                self.lab_logger().error(f"[Host Node-Resource] Error deleting resource: {str(e)}")

        response.success = success
        self.lab_logger().info(f"[Host Node-Resource] Delete request completed, success: {success}")
        return response

    def _resource_update_callback(self, request, response):
        """
        更新资源回调

        处理更新资源请求，将更新指令传递到桥接器

        Args:
            request: 包含资源数据的请求对象
            response: 响应对象

        Returns:
            响应对象，包含操作结果
        """
        resources = [convert_from_ros_msg(resource) for resource in request.resources]
        self.lab_logger().info(f"[Host Node-Resource] Update request received: {len(resources)} resources")

        success = False
        if len(self.bridges) > 0:
            try:
                r = self.bridges[-1].resource_update(add_schema(resources))
                success = bool(r)
            except Exception as e:
                self.lab_logger().error(f"[Host Node-Resource] Error updating resources: {str(e)}")

        response.success = success
        self.lab_logger().info(f"[Host Node-Resource] Update request completed, success: {success}")
        return response

    def _resource_list_callback(self, request, response):
        """
        列出资源回调

        处理列出资源请求，返回所有可用资源

        Args:
            request: 请求对象
            response: 响应对象

        Returns:
            响应对象，包含资源列表
        """
        self.lab_logger().info(f"[Host Node-Resource] List request received")
        # 这里可以实现返回资源列表的逻辑
        self.lab_logger().debug(f"[Host Node-Resource] List parameters: {request}")
        return response

    def test_latency(self):
        """
        测试网络延迟的action实现
        通过5次ping-pong机制校对时间误差并计算实际延迟
        """
        import uuid as uuid_module

        self.lab_logger().info("=" * 60)
        self.lab_logger().info("开始网络延迟测试...")

        # 记录任务开始执行的时间
        task_start_time = time.time()

        # 进行5次ping-pong测试
        ping_results = []

        for i in range(5):
            self.lab_logger().info(f"第{i+1}/5次ping-pong测试...")

            # 生成唯一的ping ID
            ping_id = str(uuid_module.uuid4())

            # 记录发送时间
            send_timestamp = time.time()

            # 发送ping
            from unilabos.app.communication import get_communication_client

            comm_client = get_communication_client()
            comm_client.send_ping(ping_id, send_timestamp)

            # 等待pong响应
            timeout = 10.0
            start_wait_time = time.time()

            while time.time() - start_wait_time < timeout:
                with self._ping_lock:
                    if ping_id in self._ping_responses:
                        pong_data = self._ping_responses.pop(ping_id)
                        break
                time.sleep(0.001)
            else:
                self.lab_logger().error(f"❌ 第{i+1}次测试超时")
                continue

            # 计算本次测试结果
            receive_timestamp = time.time()
            client_timestamp = pong_data["client_timestamp"]
            server_timestamp = pong_data["server_timestamp"]

            # 往返时间
            rtt_ms = (receive_timestamp - send_timestamp) * 1000

            # 客户端与服务端时间差（客户端时间 - 服务端时间）
            # 假设网络延迟对称，取中间点的服务端时间
            mid_point_time = send_timestamp + (receive_timestamp - send_timestamp) / 2
            time_diff_ms = (mid_point_time - server_timestamp) * 1000

            ping_results.append({"rtt_ms": rtt_ms, "time_diff_ms": time_diff_ms})

            self.lab_logger().info(f"✅ 第{i+1}次: 往返时间={rtt_ms:.2f}ms, 时间差={time_diff_ms:.2f}ms")

            time.sleep(0.1)

        if not ping_results:
            self.lab_logger().error("❌ 所有ping-pong测试都失败了")
            return {"status": "all_timeout"}

        # 统计分析
        rtts = [r["rtt_ms"] for r in ping_results]
        time_diffs = [r["time_diff_ms"] for r in ping_results]

        avg_rtt_ms = sum(rtts) / len(rtts)
        avg_time_diff_ms = sum(time_diffs) / len(time_diffs)
        max_time_diff_error_ms = max(abs(min(time_diffs)), abs(max(time_diffs)))

        self.lab_logger().info("-" * 50)
        self.lab_logger().info("[测试统计]")
        self.lab_logger().info(f"有效测试次数: {len(ping_results)}/5")
        self.lab_logger().info(f"平均往返时间: {avg_rtt_ms:.2f}ms")
        self.lab_logger().info(f"平均时间差: {avg_time_diff_ms:.2f}ms")
        self.lab_logger().info(f"时间差范围: {min(time_diffs):.2f}ms ~ {max(time_diffs):.2f}ms")
        self.lab_logger().info(f"最大时间误差: ±{max_time_diff_error_ms:.2f}ms")

        # 计算任务执行延迟
        if hasattr(self, "server_latest_timestamp") and self.server_latest_timestamp > 0:
            self.lab_logger().info("-" * 50)
            self.lab_logger().info("[任务执行延迟分析]")
            self.lab_logger().info(f"服务端任务下发时间: {self.server_latest_timestamp:.6f}")
            self.lab_logger().info(f"客户端任务开始时间: {task_start_time:.6f}")

            # 原始时间差（不考虑时间同步误差）
            raw_delay_ms = (task_start_time - self.server_latest_timestamp) * 1000

            # 考虑时间同步误差后的延迟（用平均时间差校正）
            corrected_delay_ms = raw_delay_ms - avg_time_diff_ms

            self.lab_logger().info(f"📊 原始时间差: {raw_delay_ms:.2f}ms")
            self.lab_logger().info(f"🔧 时间同步校正: {avg_time_diff_ms:.2f}ms")
            self.lab_logger().info(f"⏰ 实际任务延迟: {corrected_delay_ms:.2f}ms")
            self.lab_logger().info(f"📏 误差范围: ±{max_time_diff_error_ms:.2f}ms")

            # 给出延迟范围
            min_delay = corrected_delay_ms - max_time_diff_error_ms
            max_delay = corrected_delay_ms + max_time_diff_error_ms
            self.lab_logger().info(f"📋 延迟范围: {min_delay:.2f}ms ~ {max_delay:.2f}ms")

        else:
            self.lab_logger().warning("⚠️ 无法获取服务端任务下发时间，跳过任务延迟分析")
            raw_delay_ms = -1
            corrected_delay_ms = -1

        self.lab_logger().info("=" * 60)

        return {
            "avg_rtt_ms": avg_rtt_ms,
            "avg_time_diff_ms": avg_time_diff_ms,
            "max_time_error_ms": max_time_diff_error_ms,
            "task_delay_ms": corrected_delay_ms if corrected_delay_ms > 0 else -1,
            "raw_delay_ms": (
                raw_delay_ms if hasattr(self, "server_latest_timestamp") and self.server_latest_timestamp > 0 else -1
            ),
            "test_count": len(ping_results),
            "status": "success",
        }

    def test_resource(
        self, resource: ResourceSlot, resources: List[ResourceSlot], device: DeviceSlot, devices: List[DeviceSlot]
    ) -> TestResourceReturn:
        return {
            "resources": ResourceTreeSet.from_plr_resources([resource, *resources]).dump(),
            "devices": [device, *devices],
        }

    def handle_pong_response(self, pong_data: dict):
        """
        处理pong响应
        """
        ping_id = pong_data.get("ping_id")
        if ping_id:
            with self._ping_lock:
                self._ping_responses[ping_id] = pong_data

            # 详细信息合并为一条日志
            client_timestamp = pong_data.get("client_timestamp", 0)
            server_timestamp = pong_data.get("server_timestamp", 0)
            current_time = time.time()

            self.lab_logger().debug(
                f"📨 Pong | ID:{ping_id[:8]}.. | C→S→C: {client_timestamp:.3f}→{server_timestamp:.3f}→{current_time:.3f}"
            )
        else:
            self.lab_logger().warning("⚠️ 收到无效的Pong响应（缺少ping_id）")

    def notify_resource_tree_update(self, device_id: str, action: str, resource_uuid_list: List[str]) -> bool:
        """
        通知设备节点更新资源树

        Args:
            device_id: 目标设备ID
            action: 操作类型 "add", "update", "remove"
            resource_uuid_list: 资源UUIDs

        Returns:
            bool: 操作是否成功
        """
        try:
            # 检查设备是否存在
            if device_id not in self.devices_names:
                self.lab_logger().error(f"[Host Node-Resource] Device {device_id} not found in devices_names")
                return False

            namespace = self.devices_names[device_id]
            device_key = f"{namespace}/{device_id}"

            # 检查设备是否在线
            if device_key not in self._online_devices:
                self.lab_logger().error(f"[Host Node-Resource] Device {device_key} is offline")
                return False

            # 构建服务地址
            srv_address = f"/srv{namespace}/s2c_resource_tree"
            self.lab_logger().info(f"[Host Node-Resource] Notifying {device_id} for resource tree {action} operation")

            # 创建服务客户端
            sclient = self.create_client(SerialCommand, srv_address)

            # 等待服务可用（设置超时）
            if not sclient.wait_for_service(timeout_sec=5.0):
                self.lab_logger().error(f"[Host Node-Resource] Service {srv_address} not available")
                return False

            # 构建请求数据
            request_data = [
                {
                    "action": action,
                    "data": resource_uuid_list,
                }
            ]

            # 创建请求
            request = SerialCommand.Request()
            request.command = json.dumps(request_data, ensure_ascii=False)

            # 发送异步请求
            future = sclient.call_async(request)

            # 等待响应
            timeout = 30.0
            start_time = time.time()
            while not future.done():
                if time.time() - start_time > timeout:
                    self.lab_logger().error(f"[Host Node-Resource] Timeout waiting for response from {device_id}")
                    return False
                time.sleep(0.05)

            response = future.result()
            self.lab_logger().info(
                f"[Host Node-Resource] Resource tree {action} notification completed for {device_id}"
            )
            return True

        except Exception as e:
            self.lab_logger().error(f"[Host Node-Resource] Error notifying resource tree update: {str(e)}")
            self.lab_logger().error(traceback.format_exc())
            return False<|MERGE_RESOLUTION|>--- conflicted
+++ resolved
@@ -822,7 +822,6 @@
                     store_job_result(job_id, status, return_info, result_data)
             except ImportError:
                 pass  # controller 模块可能未加载
-<<<<<<< HEAD
 
             # 发布状态到桥接器
             if job_id:
@@ -839,24 +838,6 @@
             )
             import traceback
 
-=======
-
-            # 发布状态到桥接器
-            if job_id:
-                for bridge in self.bridges:
-                    if hasattr(bridge, "publish_job_status"):
-                        if goal_status == GoalStatus.STATUS_CANCELED:
-                            bridge.publish_job_status({}, item, status, return_info)
-                        else:
-                            bridge.publish_job_status(result_data, item, status, return_info)
-
-        except Exception as e:
-            self.lab_logger().error(
-                f"[Host Node] Error in get_result_callback for {action_id} ({job_id[:8]}): {str(e)}"
-            )
-            import traceback
-
->>>>>>> 11b2c998
             self.lab_logger().error(traceback.format_exc())
 
             # 清理 _goals 中的记录
@@ -1178,31 +1159,20 @@
     def _resource_get_callback(self, request: SerialCommand.Request, response: SerialCommand.Response):
         """
         获取资源回调
-
         处理获取资源请求，从桥接器或本地查询资源数据
-
         Args:
             request: 包含资源ID的请求对象
             response: 响应对象
-
         Returns:
             响应对象，包含查询到的资源
         """
         try:
-<<<<<<< HEAD
-            data = json.loads(request.command)
-            if "uuid" in data and data["uuid"] is not None:
-                http_req = self.bridges[-1].resource_tree_get([data["uuid"]], data["with_children"])
-            elif "id" in data and data["id"].startswith("/"):
-                http_req = self.bridges[-1].resource_get(data["id"], data["with_children"])
-=======
             from unilabos.app.web import http_client
             data = json.loads(request.command)
             if "uuid" in data and data["uuid"] is not None:
                 http_req = http_client.resource_tree_get([data["uuid"]], data["with_children"])
             elif "id" in data and data["id"].startswith("/"):
                 http_req = http_client.resource_get(data["id"], data["with_children"])
->>>>>>> 11b2c998
             else:
                 raise ValueError("没有使用正确的物料 id 或 uuid")
             response.response = json.dumps(http_req["data"])
