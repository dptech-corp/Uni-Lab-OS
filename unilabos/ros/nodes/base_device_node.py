<<<<<<< HEAD
import copy
=======
import functools
>>>>>>> 53b6457a
import json
import threading
import time
import traceback
import uuid
from typing import get_type_hints, TypeVar, Generic, Dict, Any, Type, TypedDict, Optional

from concurrent.futures import ThreadPoolExecutor
import asyncio

import rclpy
from rclpy.node import Node
from rclpy.action import ActionServer, ActionClient
from rclpy.action.server import ServerGoalHandle
from rclpy.client import Client
from rclpy.callback_groups import ReentrantCallbackGroup
from rclpy.service import Service
from unilabos_msgs.action import SendCmd
from unilabos_msgs.srv._serial_command import SerialCommand_Request, SerialCommand_Response

from unilabos.resources.graphio import convert_resources_to_type, convert_resources_from_type, resource_ulab_to_plr, \
    initialize_resources, list_to_nested_dict, dict_to_tree, resource_plr_to_ulab, tree_to_list
from unilabos.ros.msgs.message_converter import (
    convert_to_ros_msg,
    convert_from_ros_msg,
    convert_from_ros_msg_with_mapping,
    convert_to_ros_msg_with_mapping, ros_action_to_json_schema,
)
from unilabos_msgs.srv import ResourceAdd, ResourceGet, ResourceDelete, ResourceUpdate, ResourceList, \
    SerialCommand  # type: ignore
from unilabos_msgs.msg import Resource  # type: ignore

from unilabos.ros.nodes.resource_tracker import DeviceNodeResourceTracker
from unilabos.ros.x.rclpyx import get_event_loop
from unilabos.ros.utils.driver_creator import ProtocolNodeCreator, PyLabRobotCreator, DeviceClassCreator
from unilabos.utils.async_util import run_async_func
from unilabos.utils.log import info, debug, warning, error, critical, logger
from unilabos.utils.type_check import get_type_class, TypeEncoder

T = TypeVar("T")


# 在线设备注册表
registered_devices: Dict[str, "DeviceInfoType"] = {}


# 实现同时记录自定义日志和ROS2日志的适配器
class ROSLoggerAdapter:
    """同时向自定义日志和ROS2日志发送消息的适配器"""

    @property
    def identifier(self):
        return f"{self.namespace}"

    def __init__(self, ros_logger, namespace):
        """
        初始化日志适配器

        Args:
            ros_logger: ROS2日志记录器
            namespace: 命名空间
        """
        self.ros_logger = ros_logger
        self.namespace = namespace
        self.level_2_logger_func = {
            "info": info,
            "debug": debug,
            "warning": warning,
            "error": error,
            "critical": critical,
        }

    def _log(self, level, msg, *args, **kwargs):
        """实际执行日志记录的内部方法"""
        # 添加前缀，使日志更易识别
        msg = f"[{self.identifier}] {msg}"
        # 向ROS2日志发送消息（标准库logging不支持stack_level参数）
        ros_log_func = getattr(self.ros_logger, "debug")  # 默认发送debug，这样不会显示在控制台
        ros_log_func(msg)
        self.level_2_logger_func[level](msg, *args, stack_level=1, **kwargs)

    def debug(self, msg, *args, **kwargs):
        """记录DEBUG级别日志"""
        self._log("debug", msg, *args, **kwargs)

    def info(self, msg, *args, **kwargs):
        """记录INFO级别日志"""
        self._log("info", msg, *args, **kwargs)

    def warning(self, msg, *args, **kwargs):
        """记录WARNING级别日志"""
        self._log("warning", msg, *args, **kwargs)

    def error(self, msg, *args, **kwargs):
        """记录ERROR级别日志"""
        self._log("error", msg, *args, **kwargs)

    def critical(self, msg, *args, **kwargs):
        """记录CRITICAL级别日志"""
        self._log("critical", msg, *args, **kwargs)


def init_wrapper(
    self,
    device_id: str,
    driver_class: type[T],
    device_config: Dict[str, Any],
    status_types: Dict[str, Any],
    action_value_mappings: Dict[str, Any],
    hardware_interface: Dict[str, Any],
    print_publish: bool,
    children: Optional[list] = None,
    driver_params: Optional[Dict[str, Any]] = None,
    driver_is_ros: bool = False,
    *args,
    **kwargs,
):
    """初始化设备节点的包装函数，和ROS2DeviceNode初始化保持一致"""
    if driver_params is None:
        driver_params = kwargs.copy()
    if children is None:
        children = []
    kwargs["device_id"] = device_id
    kwargs["driver_class"] = driver_class
    kwargs["device_config"] = device_config
    kwargs["driver_params"] = driver_params
    kwargs["status_types"] = status_types
    kwargs["action_value_mappings"] = action_value_mappings
    kwargs["hardware_interface"] = hardware_interface
    kwargs["children"] = children
    kwargs["print_publish"] = print_publish
    kwargs["driver_is_ros"] = driver_is_ros
    super(type(self), self).__init__(*args, **kwargs)


class PropertyPublisher:
    def __init__(
        self,
        node: "BaseROS2DeviceNode",
        name: str,
        get_method,
        msg_type,
        initial_period: float = 5.0,
        print_publish=True,
    ):
        self.node = node
        self.name = name
        self.msg_type = msg_type
        self.get_method = get_method
        self.timer_period = initial_period
        self.print_publish = print_publish

        self._value = None
        self.publisher_ = node.create_publisher(msg_type, f"{name}", 10)
        self.timer = node.create_timer(self.timer_period, self.publish_property)
        self.__loop = get_event_loop()
        str_msg_type = str(msg_type)[8:-2]
        self.node.lab_logger().debug(f"发布属性: {name}, 类型: {str_msg_type}, 周期: {initial_period}秒")

    def get_property(self):
        if asyncio.iscoroutinefunction(self.get_method):
            # 如果是异步函数，运行事件循环并等待结果
            self.node.get_logger().debug(f"【PropertyPublisher.get_property】获取异步属性: {self.name}")
            loop = self.__loop
            if loop:
                future = asyncio.run_coroutine_threadsafe(self.get_method(), loop)
                self._value = future.result()
                return self._value
            else:
                self.node.get_logger().error(f"【PropertyPublisher.get_property】事件循环未初始化")
                return None
        else:
            # 如果是同步函数，直接调用并返回结果
            self.node.get_logger().debug(f"【PropertyPublisher.get_property】获取同步属性: {self.name}")
            self._value = self.get_method()
            return self._value

    async def get_property_async(self):
        try:
            # 获取异步属性值
            self.node.get_logger().debug(f"【PropertyPublisher.get_property_async】异步获取属性: {self.name}")
            self._value = await self.get_method()
        except Exception as e:
            self.node.get_logger().error(f"【PropertyPublisher.get_property_async】获取异步属性出错: {str(e)}")

    def publish_property(self):
        try:
            self.node.get_logger().debug(f"【PropertyPublisher.publish_property】开始发布属性: {self.name}")
            value = self.get_property()
            if self.print_publish:
                self.node.get_logger().info(f"【PropertyPublisher.publish_property】发布 {self.msg_type}: {value}")
            if value is not None:
                msg = convert_to_ros_msg(self.msg_type, value)
                self.publisher_.publish(msg)
                self.node.get_logger().debug(f"【PropertyPublisher.publish_property】属性 {self.name} 发布成功")
        except Exception as e:
            traceback.print_exc()
            self.node.get_logger().error(f"【PropertyPublisher.publish_property】发布属性出错: {str(e)}")

    def change_frequency(self, period):
        # 动态改变定时器频率
        self.timer_period = period
        self.node.get_logger().info(
            f"【PropertyPublisher.change_frequency】修改 {self.name} 定时器周期为: {self.timer_period} 秒"
        )

        # 重置定时器
        self.timer.cancel()
        self.timer = self.node.create_timer(self.timer_period, self.publish_property)


class BaseROS2DeviceNode(Node, Generic[T]):
    """
    ROS2设备节点基类

    这个类提供了ROS2设备节点的基本功能，包括属性发布、动作服务等。
    通过泛型参数T来指定具体的设备类型。
    """

    @property
    def identifier(self):
        return f"{self.namespace}/{self.device_id}"

    node_name: str
    namespace: str
    # TODO 要删除，添加时间相关的属性，避免动态添加属性的警告
    time_spent = 0.0
    time_remaining = 0.0
    create_action_server = True

    def __init__(
        self,
        driver_instance: T,
        device_id: str,
        status_types: Dict[str, Any],
        action_value_mappings: Dict[str, Any],
        hardware_interface: Dict[str, Any],
        print_publish=True,
        resource_tracker: Optional["DeviceNodeResourceTracker"] = None,
    ):
        """
        初始化ROS2设备节点

        Args:
            driver_instance: 设备实例
            device_id: 设备标识符
            status_types: 需要发布的状态和传感器信息
            action_value_mappings: 设备动作
            hardware_interface: 硬件接口配置
            print_publish: 是否打印发布信息
        """
        self.driver_instance = driver_instance
        self.device_id = device_id
        self.uuid = str(uuid.uuid4())
        self.publish_high_frequency = False
        self.callback_group = ReentrantCallbackGroup()
        self.resource_tracker = resource_tracker

        # 初始化ROS节点
        self.node_name = f'{device_id.split("/")[-1]}'
        self.namespace = f"/devices/{device_id}"
        Node.__init__(self, self.node_name, namespace=self.namespace)  # type: ignore
        if self.resource_tracker is None:
            self.lab_logger().critical("资源跟踪器未初始化，请检查")

        # 创建自定义日志记录器
        self._lab_logger = ROSLoggerAdapter(self.get_logger(), self.namespace)

        self._action_servers: Dict[str, ActionServer] = {}
        self._property_publishers = {}
        self._status_types = status_types
        self._action_value_mappings = action_value_mappings
        self._hardware_interface = hardware_interface
        self._print_publish = print_publish

        # 创建属性发布者
        for attr_name, msg_type in self._status_types.items():
            if isinstance(attr_name, (int, float)):
                if "param" in msg_type.keys():
                    pass
                else:
                    for k, v in msg_type.items():
                        self.create_ros_publisher(k, v, initial_period=5.0)
            else:
                self.create_ros_publisher(attr_name, msg_type)

        # 创建动作服务
        if self.create_action_server:
            for action_name, action_value_mapping in self._action_value_mappings.items():
                self.create_ros_action_server(action_name, action_value_mapping)

        # 创建线程池执行器
        self._executor = ThreadPoolExecutor(max_workers=max(len(action_value_mappings), 1), thread_name_prefix=f"ROSDevice{self.device_id}")

        # 创建资源管理客户端
        self._resource_clients: Dict[str, Client] = {
            "resource_add": self.create_client(ResourceAdd, "/resources/add"),
            "resource_get": self.create_client(ResourceGet, "/resources/get"),
            "resource_delete": self.create_client(ResourceDelete, "/resources/delete"),
            "resource_update": self.create_client(ResourceUpdate, "/resources/update"),
            "resource_list": self.create_client(ResourceList, "/resources/list"),
        }

        def query_host_name_cb(req, res):
            self.register_device()
            self.lab_logger().info("Host要求重新注册当前节点")
            res.response = ""
            return res

        def append_resource(req: SerialCommand_Request, res: SerialCommand_Response):
            # 物料传输到对应的node节点
            rclient = self.create_client(ResourceAdd, "/resources/add")
            rclient.wait_for_service()
            rclient2 = self.create_client(ResourceAdd, "/resources/add")
            rclient2.wait_for_service()
            request = ResourceAdd.Request()
            request2 = ResourceAdd.Request()
            command_json = json.loads(req.command)
            namespace = command_json["namespace"]
            bind_parent_id = command_json["bind_parent_id"]
            edge_device_id = command_json["edge_device_id"]
            location = command_json["bind_location"]
            other_calling_param = command_json["other_calling_param"]
            resources = command_json["resource"]
            initialize_full = other_calling_param.pop("initialize_full", False)
            # 用来增加液体
            ADD_LIQUID_TYPE = other_calling_param.pop("ADD_LIQUID_TYPE", [])
            LIQUID_VOLUME = other_calling_param.pop("LIQUID_VOLUME", [])
            LIQUID_INPUT_SLOT = other_calling_param.pop("LIQUID_INPUT_SLOT", [])
            slot = other_calling_param.pop("slot", -1)
            if slot >= 0:  # slot为负数的时候采用assign方法
                other_calling_param["slot"] = slot
            # 本地拿到这个物料，可能需要先做初始化?
            if isinstance(resources, list):
                if len(resources) == 1 and isinstance(resources[0], list) and not initialize_full:  # 取消，不存在的情况
                    # 预先initialize过，以整组的形式传入
                    request.resources = [convert_to_ros_msg(Resource, resource_) for resource_ in resources[0]]
                elif initialize_full:
                    resources = initialize_resources(resources)
                    request.resources = [convert_to_ros_msg(Resource, resource) for resource in resources]
                else:
                    request.resources = [convert_to_ros_msg(Resource, resource) for resource in resources]
            else:
                if initialize_full:
                    resources = initialize_resources([resources])
                request.resources = [convert_to_ros_msg(Resource, resources)]
            response = rclient.call(request)
            # 应该先add_resource了
            res.response = "OK"
            # 接下来该根据bind_parent_id进行assign了，目前只有plr可以进行assign，不然没有办法输入到物料系统中
            resource = self.resource_tracker.figure_resource({"name": bind_parent_id})
            # request.resources = [convert_to_ros_msg(Resource, resources)]

            try:
                from pylabrobot.resources.resource import Resource as ResourcePLR
                from pylabrobot.resources.deck import Deck
                from pylabrobot.resources import Coordinate
                from pylabrobot.resources import OTDeck
                from pylabrobot.resources import Plate
                contain_model = not isinstance(resource, Deck)
                if isinstance(resource, ResourcePLR):
                    # resources.list()
                    resources_tree = dict_to_tree(copy.deepcopy({r["id"]: r for r in resources}))
                    plr_instance = resource_ulab_to_plr(resources_tree[0], contain_model)
                    if isinstance(plr_instance, Plate):
                        empty_liquid_info_in = [(None, 0)] * plr_instance.num_items
                        for liquid_type, liquid_volume, liquid_input_slot in zip(ADD_LIQUID_TYPE, LIQUID_VOLUME, LIQUID_INPUT_SLOT):
                            empty_liquid_info_in[liquid_input_slot] = (liquid_type, liquid_volume)
                        plr_instance.set_well_liquids(empty_liquid_info_in)
                    if isinstance(resource, OTDeck) and "slot" in other_calling_param:
                        resource.assign_child_at_slot(plr_instance, **other_calling_param)
                    else:
                        _discard_slot = other_calling_param.pop("slot", -1)
                        resource.assign_child_resource(plr_instance, Coordinate(location["x"], location["y"], location["z"]), **other_calling_param)
                    request2.resources = [convert_to_ros_msg(Resource, r) for r in tree_to_list([resource_plr_to_ulab(resource)])]
                    rclient2.call(request2)
                # 发送给ResourceMeshManager
                action_client = ActionClient(
                    self, SendCmd, "/devices/resource_mesh_manager/add_resource_mesh", callback_group=self.callback_group
                )
                goal = SendCmd.Goal()
                goal.command = json.dumps({
                    "resources": resources,
                    "bind_parent_id": bind_parent_id,
                })
                future = action_client.send_goal_async(goal, goal_uuid=uuid.uuid4())

                def done_cb(*args):
                    self.lab_logger().info(f"向meshmanager发送新增resource完成")

                future.add_done_callback(done_cb)
            except ImportError:
                self.lab_logger().error("Host请求添加物料时，本环境并不存在pylabrobot")
            except Exception as e:
                self.lab_logger().error("Host请求添加物料时出错")
                self.lab_logger().error(traceback.format_exc())
            return res

        # noinspection PyTypeChecker
        self._service_server: Dict[str, Service] = {
            "query_host_name": self.create_service(
                SerialCommand, f"/srv{self.namespace}/query_host_name", query_host_name_cb, callback_group=self.callback_group
            ),
            "append_resource": self.create_service(
                SerialCommand, f"/srv{self.namespace}/append_resource", append_resource, callback_group=self.callback_group
            ),
        }

        # 向全局在线设备注册表添加设备信息
        self.register_device()
        rclpy.get_global_executor().add_node(self)
        self.lab_logger().debug(f"ROS节点初始化完成")

    def register_device(self):
        """向注册表中注册设备信息"""
        topics_info = self._property_publishers.copy()
        actions_info = self._action_servers.copy()
        # 创建设备信息
        device_info = DeviceInfoType(
            id=self.device_id,
            uuid=self.uuid,
            node_name=self.node_name,
            namespace=self.namespace,
            driver_instance=self.driver_instance,
            status_publishers=topics_info,
            actions=actions_info,
            hardware_interface=self._hardware_interface,
            base_node_instance=self,
        )
        # 加入全局注册表
        registered_devices[self.device_id] = device_info
        from unilabos.config.config import BasicConfig
        from unilabos.ros.nodes.presets.host_node import HostNode
        if not BasicConfig.is_host_mode:
            sclient = self.create_client(SerialCommand, "/node_info_update")
            # 启动线程执行发送任务
            threading.Thread(
                target=self.send_slave_node_info,
                args=(sclient,),
                daemon=True,
                name=f"ROSDevice{self.device_id}_send_slave_node_info"
            ).start()
        else:
            host_node = HostNode.get_instance(0)
            if host_node is not None:
                host_node.device_machine_names[self.device_id] = "本地"

    def send_slave_node_info(self, sclient):
        sclient.wait_for_service()
        request = SerialCommand.Request()
        from unilabos.config.config import BasicConfig
        request.command = json.dumps({
            "SYNC_SLAVE_NODE_INFO": {
                "machine_name": BasicConfig.machine_name,
                "type": "slave",
                "edge_device_id": self.device_id
            }}, ensure_ascii=False, cls=TypeEncoder)

        # 发送异步请求并等待结果
        future = sclient.call_async(request)
        response = future.result()

    def lab_logger(self):
        """
        获取实验室自定义日志记录器

        这个日志记录器会同时向ROS2日志和自定义日志发送消息，
        并使用node_name和namespace作为标识。

        Returns:
            日志记录器实例
        """
        return self._lab_logger

    def create_ros_publisher(self, attr_name, msg_type, initial_period=5.0):
        """创建ROS发布者"""

        # 获取属性值的方法
        def get_device_attr():
            try:
                if hasattr(self.driver_instance, f"get_{attr_name}"):
                    return getattr(self.driver_instance, f"get_{attr_name}")()
                else:
                    return getattr(self.driver_instance, attr_name)
            except AttributeError as ex:
                if ex.args[0].startswith(f"AttributeError: '{self.driver_instance.__class__.__name__}' object"):
                    self.lab_logger().error(
                        f"publish error, {str(type(self.driver_instance))[8:-2]} has no attribute '{attr_name}'"
                    )
                else:
                    self.lab_logger().error(
                        f"publish error, when {str(type(self.driver_instance))[8:-2]} getting attribute '{attr_name}'"
                    )
                    self.lab_logger().error(traceback.format_exc())

        self._property_publishers[attr_name] = PropertyPublisher(
            self, attr_name, get_device_attr, msg_type, initial_period, self._print_publish
        )

    def create_ros_action_server(self, action_name, action_value_mapping):
        """创建ROS动作服务器"""
        action_type = action_value_mapping["type"]
        str_action_type = str(action_type)[8:-2]

        self._action_servers[action_name] = ActionServer(
            self,
            action_type,
            action_name,
            execute_callback=self._create_execute_callback(action_name, action_value_mapping),
            callback_group=ReentrantCallbackGroup(),
        )

        self.lab_logger().debug(f"发布动作: {action_name}, 类型: {str_action_type}")

    def get_real_function(self, instance, attr_name):
        if hasattr(instance.__class__, attr_name):
            obj = getattr(instance.__class__, attr_name)
            if isinstance(obj, property):
                return lambda *args, **kwargs: obj.fset(instance, *args, **kwargs), get_type_hints(obj.fset)
            obj = getattr(instance, attr_name)
            return obj, get_type_hints(obj)
        else:
            obj = getattr(instance, attr_name)
            return obj, get_type_hints(obj)

    def _create_execute_callback(self, action_name, action_value_mapping):
        """创建动作执行回调函数"""

        async def execute_callback(goal_handle: ServerGoalHandle):
            self.lab_logger().info(f"执行动作: {action_name}")
            goal = goal_handle.request

            # 从目标消息中提取参数, 并调用对应的方法
            if "sequence" in self._action_value_mappings:
                # 如果一个指令对应函数的连续调用，如启动和等待结果，默认参数应该属于第一个函数调用
                def ACTION(**kwargs):
                    for i, action in enumerate(self._action_value_mappings["sequence"]):
                        if i == 0:
                            self.lab_logger().info(f"执行序列动作第一步: {action}")
                            self.get_real_function(self.driver_instance, action)[0](**kwargs)
                        else:
                            self.lab_logger().info(f"执行序列动作后续步骤: {action}")
                            self.get_real_function(self.driver_instance, action)[0]()

                action_paramtypes = get_type_hints(
                    self.get_real_function(self.driver_instance, self._action_value_mappings["sequence"][0])
                )[1]
            else:
                ACTION, action_paramtypes = self.get_real_function(self.driver_instance, action_name)

            action_kwargs = convert_from_ros_msg_with_mapping(goal, action_value_mapping["goal"])
            self.lab_logger().debug(f"接收到原始目标: {action_kwargs}")
            # 向Host查询物料当前状态，如果是host本身的增加物料的请求，则直接跳过
            if action_name not in ["create_resource_detailed", "create_resource"]:
                for k, v in goal.get_fields_and_field_types().items():
                    if v in ["unilabos_msgs/Resource", "sequence<unilabos_msgs/Resource>"]:
                        self.lab_logger().info(f"查询资源状态: Key: {k} Type: {v}")
                        current_resources = []
                        try:
                            if len(action_kwargs[k]) > 1:
                                for i in action_kwargs[k]:
                                    r = ResourceGet.Request()
                                    r.id = i["id"]
                                    r.with_children = True
                                    response = await self._resource_clients["resource_get"].call_async(r)
                                    current_resources.extend(response.resources)
                            else:
                                r = ResourceGet.Request()
                                r.id = action_kwargs[k]["id"] if v == "unilabos_msgs/Resource" else action_kwargs[k][0]["id"]
                                r.with_children = True
                                response = await self._resource_clients["resource_get"].call_async(r)
                                current_resources.extend(response.resources)
                        except Exception:
                            logger.error(f"资源查询失败，默认使用本地资源")
                        # 删除对response.resources的检查，因为它总是存在
                        resources_list = [convert_from_ros_msg(rs) for rs in current_resources]  # type: ignore  # FIXME
                        self.lab_logger().debug(f"资源查询结果: {len(resources_list)} 个资源")
                        type_hint = action_paramtypes[k]
                        final_type = get_type_class(type_hint)
                        # 判断 ACTION 是否需要特殊的物料类型如 pylabrobot.resources.Resource，并做转换
                        final_resource = [convert_resources_to_type([i], final_type)[0] for i in resources_list]
                        action_kwargs[k] = self.resource_tracker.figure_resource(final_resource)

            self.lab_logger().info(f"准备执行: {action_kwargs}, 函数: {ACTION.__name__}")
            time_start = time.time()
            time_overall = 100

            # 将阻塞操作放入线程池执行
            if asyncio.iscoroutinefunction(ACTION):
                try:
                    self.lab_logger().info(f"异步执行动作 {ACTION}")
                    future = ROS2DeviceNode.run_async_func(ACTION, **action_kwargs)
                except Exception as e:
                    self.lab_logger().error(f"创建异步任务失败: {traceback.format_exc()}")
                    raise e
            else:
                self.lab_logger().info(f"同步执行动作 {ACTION}")
                future = self._executor.submit(ACTION, **action_kwargs)

                def _handle_future_exception(fut):
                    try:
                        fut.result()
                    except Exception as e:
                        error(f"同步任务 {ACTION.__name__} 报错了")
                        error(traceback.format_exc())

                future.add_done_callback(_handle_future_exception)

            action_type = action_value_mapping["type"]
            feedback_msg_types = action_type.Feedback.get_fields_and_field_types()
            result_msg_types = action_type.Result.get_fields_and_field_types()

            while not future.done():
                if goal_handle.is_cancel_requested:
                    self.lab_logger().info(f"取消动作: {action_name}")
                    future.cancel()  # 尝试取消线程池中的任务
                    goal_handle.canceled()
                    return action_type.Result()

                self.time_spent = time.time() - time_start
                self.time_remaining = time_overall - self.time_spent

                # 发布反馈
                feedback_values = {}
                for msg_name, attr_name in action_value_mapping["feedback"].items():
                    if hasattr(self.driver_instance, f"get_{attr_name}"):
                        method = getattr(self.driver_instance, f"get_{attr_name}")
                        if not asyncio.iscoroutinefunction(method):
                            feedback_values[msg_name] = method()
                    elif hasattr(self.driver_instance, attr_name):
                        feedback_values[msg_name] = getattr(self.driver_instance, attr_name)

                if self._print_publish:
                    self.lab_logger().info(f"反馈: {feedback_values}")

                feedback_msg = convert_to_ros_msg_with_mapping(
                    ros_msg_type=action_type.Feedback(),
                    obj=feedback_values,
                    value_mapping=action_value_mapping["feedback"],
                )

                goal_handle.publish_feedback(feedback_msg)
                time.sleep(0.5)

            if future.cancelled():
                self.lab_logger().info(f"动作 {action_name} 已取消")
                return action_type.Result()

            self.lab_logger().info(f"动作执行完成: {action_name}")
            del future

            # 向Host更新物料当前状态
            if action_name not in ["create_resource_detailed", "create_resource"]:
                for k, v in goal.get_fields_and_field_types().items():
                    if v not in ["unilabos_msgs/Resource", "sequence<unilabos_msgs/Resource>"]:
                        continue
                    self.lab_logger().info(f"更新资源状态: {k}")
                    r = ResourceUpdate.Request()
                    # 仅当action_kwargs[k]不为None时尝试转换
                    akv = action_kwargs[k]
                    apv = action_paramtypes[k]
                    final_type = get_type_class(apv)
                    if final_type is None:
                        continue
                    try:
                        r.resources = [
                            convert_to_ros_msg(Resource, self.resource_tracker.root_resource(rs))
                            for rs in convert_resources_from_type(akv, final_type)  # type: ignore  # FIXME  # 考虑反查到最大的
                        ]
                        response = await self._resource_clients["resource_update"].call_async(r)
                        self.lab_logger().debug(f"资源更新结果: {response}")
                    except Exception as e:
                        self.lab_logger().error(f"资源更新失败: {e}")
                        self.lab_logger().error(traceback.format_exc())

            # 发布结果
            goal_handle.succeed()
            self.lab_logger().info(f"设置动作成功: {action_name}")

            result_values = {}
            for msg_name, attr_name in action_value_mapping["result"].items():
                if hasattr(self.driver_instance, f"get_{attr_name}"):
                    result_values[msg_name] = getattr(self.driver_instance, f"get_{attr_name}")()
                elif hasattr(self.driver_instance, attr_name):
                    result_values[msg_name] = getattr(self.driver_instance, attr_name)

            result_msg = convert_to_ros_msg_with_mapping(
                ros_msg_type=action_type.Result(), obj=result_values, value_mapping=action_value_mapping["result"]
            )

            for attr_name in result_msg_types.keys():
                if attr_name in ["success", "reached_goal"]:
                    setattr(result_msg, attr_name, True)

            self.lab_logger().info(f"动作 {action_name} 完成并返回结果")
            return result_msg

        return execute_callback

    # 异步上下文管理方法
    async def __aenter__(self):
        """进入异步上下文"""
        self.lab_logger().info(f"进入异步上下文: {self.device_id}")
        if hasattr(self.driver_instance, "__aenter__"):
            await self.driver_instance.__aenter__()  # type: ignore
        self.lab_logger().info(f"异步上下文初始化完成: {self.device_id}")
        return self

    async def __aexit__(self, exc_type, exc_val, exc_tb):
        """退出异步上下文"""
        self.lab_logger().info(f"退出异步上下文: {self.device_id}")
        if hasattr(self.driver_instance, "__aexit__"):
            await self.driver_instance.__aexit__(exc_type, exc_val, exc_tb)  # type: ignore
        self.lab_logger().info(f"异步上下文清理完成: {self.device_id}")


class DeviceInitError(Exception):
    pass


class ROS2DeviceNode:
    """
    ROS2设备节点类

    这个类封装了设备类实例和ROS2节点的功能，提供ROS2接口。
    它不继承设备类，而是通过代理模式访问设备类的属性和方法。
    """

    # 类变量，用于循环管理
    _loop = None
    _loop_running = False
    _loop_thread = None

    @classmethod
    def get_loop(cls):
        return cls._loop

    @classmethod
    def run_async_func(cls, func, **kwargs):
        return run_async_func(func, loop=cls._loop, **kwargs)

    @property
    def driver_instance(self):
        return self._driver_instance

    @property
    def ros_node_instance(self):
        return self._ros_node

    def __init__(
        self,
        device_id: str,
        driver_class: Type[T],
        device_config: Dict[str, Any],
        driver_params: Dict[str, Any],
        status_types: Dict[str, Any],
        action_value_mappings: Dict[str, Any],
        hardware_interface: Dict[str, Any],
        children: Dict[str, Any],
        print_publish: bool = True,
        driver_is_ros: bool = False,
    ):
        """
        初始化ROS2设备节点

        Args:
            device_id: 设备标识符
            driver_class: 设备类
            device_config: 原始初始化的json
            driver_params: driver初始化的参数
            status_types: 状态类型映射
            action_value_mappings: 动作值映射
            hardware_interface: 硬件接口配置
            children:
            print_publish: 是否打印发布信息
            driver_is_ros:
        """
        # 在初始化时检查循环状态
        if ROS2DeviceNode._loop_running and ROS2DeviceNode._loop_thread is not None:
            pass
        elif ROS2DeviceNode._loop_thread is None:
            self._start_loop()

        # 保存设备类是否支持异步上下文
        self._has_async_context = hasattr(driver_class, "__aenter__") and hasattr(driver_class, "__aexit__")
        self._driver_class = driver_class
        self.device_config = device_config
        self.driver_is_ros = driver_is_ros
        self.resource_tracker = DeviceNodeResourceTracker()

        # use_pylabrobot_creator 使用 cls的包路径检测
        use_pylabrobot_creator = driver_class.__module__.startswith("pylabrobot") or driver_class.__name__ == "LiquidHandlerAbstract"

        # TODO: 要在创建之前预先请求服务器是否有当前id的物料，放到resource_tracker中，让pylabrobot进行创建
        # 创建设备类实例
        if use_pylabrobot_creator:
            self._driver_creator = PyLabRobotCreator(
                driver_class, children=children, resource_tracker=self.resource_tracker
            )
        else:
            from unilabos.ros.nodes.presets.protocol_node import ROS2ProtocolNode

            if self._driver_class is ROS2ProtocolNode:
                self._driver_creator = ProtocolNodeCreator(driver_class, children=children)
            else:
                self._driver_creator = DeviceClassCreator(driver_class)

        if driver_is_ros:
            driver_params["device_id"] = device_id
            driver_params["resource_tracker"] = self.resource_tracker
        self._driver_instance = self._driver_creator.create_instance(driver_params)
        if self._driver_instance is None:
            logger.critical(f"设备实例创建失败 {driver_class}, params: {driver_params}")
            raise DeviceInitError("错误: 设备实例创建失败")

        # 创建ROS2节点
        if driver_is_ros:
            self._ros_node = self._driver_instance  # type: ignore
        else:
            self._ros_node = BaseROS2DeviceNode(
                driver_instance=self._driver_instance,
                device_id=device_id,
                status_types=status_types,
                action_value_mappings=action_value_mappings,
                hardware_interface=hardware_interface,
                print_publish=print_publish,
                resource_tracker=self.resource_tracker,
            )
        self._ros_node: BaseROS2DeviceNode
        self._ros_node.lab_logger().info(f"初始化完成 {self._ros_node.uuid} {self.driver_is_ros}")

    def _start_loop(self):
        def run_event_loop():
            loop = asyncio.new_event_loop()
            ROS2DeviceNode._loop = loop
            asyncio.set_event_loop(loop)
            loop.run_forever()

        ROS2DeviceNode._loop_thread = threading.Thread(target=run_event_loop, daemon=True, name="ROS2DeviceNode")
        ROS2DeviceNode._loop_thread.start()
        logger.info(f"循环线程已启动")


class DeviceInfoType(TypedDict):
    id: str
    uuid: str
    node_name: str
    namespace: str
    driver_instance: Any
    status_publishers: Dict[str, PropertyPublisher]
    actions: Dict[str, ActionServer]
    hardware_interface: Dict[str, Any]
    base_node_instance: BaseROS2DeviceNode<|MERGE_RESOLUTION|>--- conflicted
+++ resolved
@@ -1,8 +1,5 @@
-<<<<<<< HEAD
 import copy
-=======
 import functools
->>>>>>> 53b6457a
 import json
 import threading
 import time
