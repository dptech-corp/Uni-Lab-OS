      
import csv
import inspect
import json
import os
import threading
import time
import types
from datetime import datetime
from typing import Any, Dict, Optional
from functools import wraps
from pylabrobot.resources import Deck, Resource as PLRResource
from unilabos_msgs.msg import Resource
from unilabos.device_comms.modbus_plc.client import ModbusTcpClient
from unilabos.devices.workstation.workstation_base import WorkstationBase
from unilabos.device_comms.modbus_plc.client import TCPClient, ModbusNode, PLCWorkflow, ModbusWorkflow, WorkflowAction, BaseClient
from unilabos.device_comms.modbus_plc.modbus import DeviceType, Base as ModbusNodeBase, DataType, WorderOrder
from unilabos.devices.workstation.coin_cell_assembly.YB_YH_materials import *
from unilabos.ros.nodes.base_device_node import ROS2DeviceNode, BaseROS2DeviceNode
from unilabos.ros.nodes.presets.workstation import ROS2WorkstationNode
from unilabos.devices.workstation.coin_cell_assembly.YB_YH_materials import CoincellDeck
from unilabos.resources.graphio import convert_resources_to_type
from unilabos.utils.log import logger


def _ensure_modbus_slave_kw_alias(modbus_client):
    if modbus_client is None:
        return

    method_names = [
        "read_coils",
        "write_coils",
        "write_coil",
        "read_discrete_inputs",
        "read_holding_registers",
        "write_register",
        "write_registers",
    ]

    def _wrap(func):
        signature = inspect.signature(func)
        has_var_kwargs = any(param.kind == param.VAR_KEYWORD for param in signature.parameters.values())
        accepts_unit = has_var_kwargs or "unit" in signature.parameters
        accepts_slave = has_var_kwargs or "slave" in signature.parameters

        @wraps(func)
        def _wrapped(self, *args, **kwargs):
            if "slave" in kwargs and not accepts_slave:
                slave_value = kwargs.pop("slave")
                if accepts_unit and "unit" not in kwargs:
                    kwargs["unit"] = slave_value
            if "unit" in kwargs and not accepts_unit:
                unit_value = kwargs.pop("unit")
                if accepts_slave and "slave" not in kwargs:
                    kwargs["slave"] = unit_value
            return func(self, *args, **kwargs)

        _wrapped._has_slave_alias = True
        return _wrapped

    for name in method_names:
        if not hasattr(modbus_client, name):
            continue
        bound_method = getattr(modbus_client, name)
        func = getattr(bound_method, "__func__", None)
        if func is None:
            continue
        if getattr(func, "_has_slave_alias", False):
            continue
        wrapped = _wrap(func)
        setattr(modbus_client, name, types.MethodType(wrapped, modbus_client))


def _coerce_deck_input(deck: Any) -> Optional[Deck]:
    if deck is None:
        return None

    if isinstance(deck, Deck):
        return deck

    if isinstance(deck, PLRResource):
        return deck if isinstance(deck, Deck) else None

    candidates = None
    if isinstance(deck, dict):
        if "nodes" in deck and isinstance(deck["nodes"], list):
            candidates = deck["nodes"]
        else:
            candidates = [deck]
    elif isinstance(deck, list):
        candidates = deck

    if candidates is None:
        return None

    try:
        converted = convert_resources_to_type(resources_list=candidates, resource_type=Deck)
        if isinstance(converted, Deck):
            return converted
        if isinstance(converted, list):
            for item in converted:
                if isinstance(item, Deck):
                    return item
    except Exception as exc:
        logger.warning(f"deck 转换 Deck 失败: {exc}")
    return None


#构建物料系统

class CoinCellAssemblyWorkstation(WorkstationBase):
<<<<<<< HEAD
    def __init__(
        self,
        deck: Deck=None,
        address: str = "172.16.28.102",
=======
    def __init__(self, 
        config: dict = None, 
        deck=None, 
        address: str = "172.21.33.176",
>>>>>>> f872d3ef
        port: str = "502",
        debug_mode: bool = False,
        *args,
        **kwargs):

        if deck is None and config:
            deck = config.get('deck')
        if deck is None:
            logger.info("没有传入依华deck，检查启动json文件")
        super().__init__(deck=deck, *args, **kwargs,)
        self.debug_mode = debug_mode
<<<<<<< HEAD

        # 如果没有传入 deck，则创建标准配置的 deck
        if self.deck is None:
            self.deck = CoincellDeck(size_x=1000, size_y=1000, size_z=900, origin=Coordinate(-800, 0, 0),setup=True)
        else:
            # 如果传入了 deck 但还没有 setup，可以选择是否 setup
            if self.deck is not None and len(self.deck.children) == 0:
                # deck 为空，执行 setup
                self.deck.setup()
            # 否则使用传入的 deck（可能已经配置好了）
            self.deck = self.deck

=======
 
>>>>>>> f872d3ef
        """ 连接初始化 """
        modbus_client = TCPClient(addr=address, port=port)
        logger.debug(f"创建 Modbus 客户端: {modbus_client}")
        _ensure_modbus_slave_kw_alias(modbus_client.client)
        if not debug_mode:
            modbus_client.client.connect()
            count = 100
            while count >0:
                count -=1
                if modbus_client.client.is_socket_open():
                    break
                time.sleep(2)
            if not modbus_client.client.is_socket_open():
                raise ValueError('modbus tcp connection failed')
            self.nodes = BaseClient.load_csv(os.path.join(os.path.dirname(__file__), 'coin_cell_assembly_a.csv'))
            self.client = modbus_client.register_node_list(self.nodes)
        else:
            print("测试模式，跳过连接")
            self.nodes, self.client = None, None

        """ 工站的配置 """
<<<<<<< HEAD
        self.nodes = BaseClient.load_csv(os.path.join(os.path.dirname(__file__), 'coin_cell_assembly_1105.csv'))
        self.client  = modbus_client.register_node_list(self.nodes)
=======

>>>>>>> f872d3ef
        self.success = False
        self.allow_data_read = False  #允许读取函数运行标志位
        self.csv_export_thread = None
        self.csv_export_running = False
        self.csv_export_file = None
        self.coin_num_N = 0  #已组装电池数量

    def post_init(self, ros_node: ROS2WorkstationNode):
        self._ros_node = ros_node
        #self.deck = create_a_coin_cell_deck()
        ROS2DeviceNode.run_async_func(self._ros_node.update_resource, True, **{
            "resources": [self.deck]
        })

    # 批量操作在这里写
    async def change_hole_sheet_to_2(self, hole: MaterialHole):
        hole._unilabos_state["max_sheets"] = 2
        return await self._ros_node.update_resource(hole)

    
    async def fill_plate(self):
        plate_1: MaterialPlate = self.deck.children[0].children[0]
        #plate_1
        return await self._ros_node.update_resource(plate_1)

    #def run_assembly(self, wf_name: str, resource: PLRResource, params: str = "\{\}"):
    #    """启动工作流"""
    #    self.current_workflow_status = WorkflowStatus.RUNNING
    #    logger.info(f"工作站 {self.device_id} 启动工作流: {wf_name}")
#
    #    # TODO: 实现工作流逻辑
#
    #    anode_sheet = self.deck.get_resource("anode_sheet")
        
    """ Action逻辑代码 """
    def _sys_start_cmd(self, cmd=None):
        """设备启动命令 (可读写)"""
        if cmd is not None:  # 写入模式
            self.success = False
            node = self.client.use_node('COIL_SYS_START_CMD')
            ret = node.write(cmd)
            print(ret)
            self.success = True
            return self.success
        else:  # 读取模式
            cmd_feedback, read_err =  self.client.use_node('COIL_SYS_START_CMD').read(1)
            return cmd_feedback[0]

    def _sys_stop_cmd(self, cmd=None):
        """设备停止命令 (可读写)"""
        if cmd is not None:  # 写入模式
            self.success = False
            node = self.client.use_node('COIL_SYS_STOP_CMD')
            node.write(cmd)
            self.success = True
            return self.success
        else:  # 读取模式
            cmd_feedback, read_err = self.client.use_node('COIL_SYS_STOP_CMD').read(1)
            return cmd_feedback[0]

    def _sys_reset_cmd(self, cmd=None):
        """设备复位命令 (可读写)"""
        if cmd is not None:
            self.success = False
            self.client.use_node('COIL_SYS_RESET_CMD').write(cmd)
            self.success = True
            return self.success
        else:
            cmd_feedback, read_err = self.client.use_node('COIL_SYS_RESET_CMD').read(1)
            return cmd_feedback[0]

    def _sys_hand_cmd(self, cmd=None):
        """手动模式命令 (可读写)"""
        if cmd is not None:
            self.success = False
            self.client.use_node('COIL_SYS_HAND_CMD').write(cmd)
            self.success = True
            print("步骤0")
            return self.success
        else:
            cmd_feedback, read_err = self.client.use_node('COIL_SYS_HAND_CMD').read(1)
            return cmd_feedback[0]

    def _sys_auto_cmd(self, cmd=None):
        """自动模式命令 (可读写)"""
        if cmd is not None:
            self.success = False
            self.client.use_node('COIL_SYS_AUTO_CMD').write(cmd)
            self.success = True
            return self.success
        else:
            cmd_feedback, read_err = self.client.use_node('COIL_SYS_AUTO_CMD').read(1)
            return cmd_feedback[0]

    def _sys_init_cmd(self, cmd=None):
        """初始化命令 (可读写)"""
        if cmd is not None:
            self.success = False
            self.client.use_node('COIL_SYS_INIT_CMD').write(cmd)
            self.success = True
            return self.success
        else:
            cmd_feedback, read_err = self.client.use_node('COIL_SYS_INIT_CMD').read(1)
            return cmd_feedback[0]

    def _unilab_send_msg_succ_cmd(self, cmd=None):
        """UNILAB发送配方完毕 (可读写)"""
        if cmd is not None:
            self.success = False
            self.client.use_node('COIL_UNILAB_SEND_MSG_SUCC_CMD').write(cmd)
            self.success = True
            return self.success
        else:
            cmd_feedback, read_err = self.client.use_node('COIL_UNILAB_SEND_MSG_SUCC_CMD').read(1)
            return cmd_feedback[0]

    def _unilab_rec_msg_succ_cmd(self, cmd=None):
        """UNILAB接收测试电池数据完毕 (可读写)"""
        if cmd is not None:
            self.success = False
            self.client.use_node('COIL_UNILAB_REC_MSG_SUCC_CMD').write(cmd)
            self.success = True
            return self.success
        else:
            cmd_feedback, read_err = self.client.use_node('COIL_UNILAB_REC_MSG_SUCC_CMD').read(1)
            return cmd_feedback


  # ====================== 命令类指令（REG_x_） ======================
    def _unilab_send_msg_electrolyte_num(self, num=None):
        """UNILAB写电解液使用瓶数(可读写)"""
        if num is not None:
            self.success = False
            ret = self.client.use_node('REG_MSG_ELECTROLYTE_NUM').write(num)
            print(ret)
            self.success = True
            return self.success
        else:
            cmd_feedback, read_err = self.client.use_node('REG_MSG_ELECTROLYTE_NUM').read(1)
            return cmd_feedback[0]

    def _unilab_send_msg_electrolyte_use_num(self, use_num=None):
        """UNILAB写单次电解液使用瓶数(可读写)"""
        if use_num is not None:
            self.success = False
            self.client.use_node('REG_MSG_ELECTROLYTE_USE_NUM').write(use_num)
            self.success = True
            return self.success
        else:
            return False

    def _unilab_send_msg_assembly_type(self, num=None):
        """UNILAB写组装参数"""
        if num is not None:
            self.success = False
            self.client.use_node('REG_MSG_ASSEMBLY_TYPE').write(num)
            self.success = True
            return self.success
        else:
            cmd_feedback, read_err = self.client.use_node('REG_MSG_ASSEMBLY_TYPE').read(1)
            return cmd_feedback[0]

    def _unilab_send_msg_electrolyte_vol(self, vol=None):
        """UNILAB写电解液吸取量参数"""
        if vol is not None:
            self.success = False
            self.client.use_node('REG_MSG_ELECTROLYTE_VOLUME').write(vol, data_type=DataType.FLOAT32, word_order=WorderOrder.LITTLE)
            self.success = True
            return self.success
        else:
            cmd_feedback, read_err = self.client.use_node('REG_MSG_ELECTROLYTE_VOLUME').read(2, word_order=WorderOrder.LITTLE)
            return cmd_feedback[0]

    def _unilab_send_msg_assembly_pressure(self, vol=None):
        """UNILAB写电池压制力"""
        if vol is not None:
            self.success = False
            self.client.use_node('REG_MSG_ASSEMBLY_PRESSURE').write(vol, data_type=DataType.FLOAT32, word_order=WorderOrder.LITTLE)
            self.success = True
            return self.success
        else:
            cmd_feedback, read_err = self.client.use_node('REG_MSG_ASSEMBLY_PRESSURE').read(2, word_order=WorderOrder.LITTLE)
            return cmd_feedback[0]
        
    # ==================== 0905新增内容（COIL_x_STATUS） ====================
    def _unilab_send_electrolyte_bottle_num(self, num=None):
        """UNILAB发送电解液瓶数完毕"""
        if num is not None:
            self.success = False
            self.client.use_node('UNILAB_SEND_ELECTROLYTE_BOTTLE_NUM').write(num)
            self.success = True
            return self.success
        else:
            cmd_feedback, read_err = self.client.use_node('UNILAB_SEND_ELECTROLYTE_BOTTLE_NUM').read(1)
            return cmd_feedback[0]
        
    def _unilab_rece_electrolyte_bottle_num(self, num=None):
        """设备请求接受电解液瓶数"""
        if num is not None:
            self.success = False
            self.client.use_node('UNILAB_RECE_ELECTROLYTE_BOTTLE_NUM').write(num)
            self.success = True
            return self.success
        else:
            cmd_feedback, read_err = self.client.use_node('UNILAB_RECE_ELECTROLYTE_BOTTLE_NUM').read(1)
            return cmd_feedback[0]

    def _reg_msg_electrolyte_num(self, num=None):
        """电解液已使用瓶数"""
        if num is not None:
            self.success = False
            self.client.use_node('REG_MSG_ELECTROLYTE_NUM').write(num)
            self.success = True
            return self.success
        else:
            cmd_feedback, read_err = self.client.use_node('REG_MSG_ELECTROLYTE_NUM').read(1)
            return cmd_feedback[0]

    def _reg_data_electrolyte_use_num(self, num=None):
        """单瓶电解液完成组装数"""
        if num is not None:
            self.success = False
            self.client.use_node('REG_DATA_ELECTROLYTE_USE_NUM').write(num)
            self.success = True
            return self.success
        else:
            cmd_feedback, read_err = self.client.use_node('REG_DATA_ELECTROLYTE_USE_NUM').read(1)
            return cmd_feedback[0]
        
    def _unilab_send_finished_cmd(self, num=None):
        """Unilab发送已知一组组装完成信号"""
        if num is not None:
            self.success = False
            self.client.use_node('UNILAB_SEND_FINISHED_CMD').write(num)
            self.success = True
            return self.success
        else:
            cmd_feedback, read_err = self.client.use_node('UNILAB_SEND_FINISHED_CMD').read(1)
            return cmd_feedback[0]

    def _unilab_rece_finished_cmd(self, num=None):
        """Unilab接收已知一组组装完成信号"""
        if num is not None:
            self.success = False
            self.client.use_node('UNILAB_RECE_FINISHED_CMD').write(num)
            self.success = True
            return self.success
        else:
            cmd_feedback, read_err = self.client.use_node('UNILAB_RECE_FINISHED_CMD').read(1)
            return cmd_feedback[0]



    # ==================== 状态类属性（COIL_x_STATUS） ====================
    def _sys_start_status(self) -> bool:
        """设备启动中( BOOL)"""
        status, read_err = self.client.use_node('COIL_SYS_START_STATUS').read(1)
        return status[0]

    def _sys_stop_status(self) -> bool:
        """设备停止中( BOOL)"""
        status, read_err = self.client.use_node('COIL_SYS_STOP_STATUS').read(1)
        return status[0]

    def _sys_reset_status(self) -> bool:
        """设备复位中( BOOL)"""
        status, read_err = self.client.use_node('COIL_SYS_RESET_STATUS').read(1)
        return status[0]

    def _sys_init_status(self) -> bool:
        """设备初始化完成( BOOL)"""
        status, read_err = self.client.use_node('COIL_SYS_INIT_STATUS').read(1)
        return status[0]
    
    # 查找资源
    def modify_deck_name(self, resource_name: str):
        # figure_res = self._ros_node.resource_tracker.figure_resource({"name": resource_name})
        # print(f"!!! figure_res: {type(figure_res)}")
        self.deck.children[1]
        return

    @property
    def sys_status(self) -> str:
        if self.debug_mode:
            return "设备调试模式"
        if self._sys_start_status():
            return "设备启动中"
        elif self._sys_stop_status():
            return "设备停止中"
        elif self._sys_reset_status():
            return "设备复位中"
        elif self._sys_init_status():
            return "设备初始化中"
        else:
            return "未知状态"

    def _sys_hand_status(self) -> bool:
        """设备手动模式( BOOL)"""
        status, read_err = self.client.use_node('COIL_SYS_HAND_STATUS').read(1)
        return status[0]

    def _sys_auto_status(self) -> bool:
        """设备自动模式( BOOL)"""
        status, read_err = self.client.use_node('COIL_SYS_AUTO_STATUS').read(1)
        return status[0]

    @property
    def sys_mode(self) -> str:
        if self.debug_mode:
            return "设备调试模式"
        if self._sys_hand_status():
            return "设备手动模式"
        elif self._sys_auto_status():
            return "设备自动模式"
        else:
            return "未知模式"

    @property
    def request_rec_msg_status(self) -> bool:
        """设备请求接受配方( BOOL)"""
        if self.debug_mode:
            return True
        status, read_err = self.client.use_node('COIL_REQUEST_REC_MSG_STATUS').read(1)
        return status[0]

    @property
    def request_send_msg_status(self) -> bool:
        """设备请求发送测试数据( BOOL)"""
        if self.debug_mode:
            return True
        status, read_err = self.client.use_node('COIL_REQUEST_SEND_MSG_STATUS').read(1)
        return status[0]

    # ======================= 其他属性（特殊功能） ========================
    '''
    @property
    def warning_1(self) -> bool:
        status, read_err = self.client.use_node('COIL_WARNING_1').read(1)
        return status[0]
    '''
    # ===================== 生产数据区 ======================
    
    @property
    def data_assembly_coin_cell_num(self) -> int:
        """已完成电池数量 (INT16)"""
        if self.debug_mode:
            return 0
        num, read_err = self.client.use_node('REG_DATA_ASSEMBLY_COIN_CELL_NUM').read(1)
        return num

    @property
    def data_assembly_time(self) -> float:
        """单颗电池组装时间 (秒, REAL/FLOAT32)"""
        if self.debug_mode:
            return 0
        time, read_err =  self.client.use_node('REG_DATA_ASSEMBLY_PER_TIME').read(2, word_order=WorderOrder.LITTLE)
        return time

    @property
    def data_open_circuit_voltage(self) -> float:
        """开路电压值 (FLOAT32)"""
        if self.debug_mode:
            return 0
        vol, read_err =  self.client.use_node('REG_DATA_OPEN_CIRCUIT_VOLTAGE').read(2, word_order=WorderOrder.LITTLE)
        return vol

    @property
    def data_axis_x_pos(self) -> float:
        """分液X轴当前位置 (FLOAT32)"""
        if self.debug_mode:
            return 0
        pos, read_err =  self.client.use_node('REG_DATA_AXIS_X_POS').read(2, word_order=WorderOrder.LITTLE)
        return pos

    @property
    def data_axis_y_pos(self) -> float:
        """分液Y轴当前位置 (FLOAT32)"""
        if self.debug_mode:
            return 0
        pos, read_err =  self.client.use_node('REG_DATA_AXIS_Y_POS').read(2, word_order=WorderOrder.LITTLE)
        return pos

    @property
    def data_axis_z_pos(self) -> float:
        """分液Z轴当前位置 (FLOAT32)"""
        if self.debug_mode:
            return 0
        pos, read_err =  self.client.use_node('REG_DATA_AXIS_Z_POS').read(2, word_order=WorderOrder.LITTLE)
        return pos

    @property
    def data_pole_weight(self) -> float:
        """当前电池正极片称重数据 (FLOAT32)"""
        if self.debug_mode:
            return 0
        weight, read_err =  self.client.use_node('REG_DATA_POLE_WEIGHT').read(2, word_order=WorderOrder.LITTLE)
        return weight

    @property
    def data_assembly_pressure(self) -> int:
        """当前电池压制力 (INT16)"""
        if self.debug_mode:
            return 0
        pressure, read_err = self.client.use_node('REG_DATA_ASSEMBLY_PRESSURE').read(1)
        return pressure

    @property
    def data_electrolyte_volume(self) -> int:
        """当前电解液加注量 (INT16)"""
        if self.debug_mode:
            return 0
        vol, read_err = self.client.use_node('REG_DATA_ELECTROLYTE_VOLUME').read(1)
        return vol

    @property
    def data_coin_num(self) -> int:
        """当前电池数量 (INT16)"""
        if self.debug_mode:
            return 0
        num, read_err = self.client.use_node('REG_DATA_COIN_NUM').read(1)
        return num

    @property
    def data_coin_cell_code(self) -> str:
        """电池二维码序列号 (STRING)"""
        try:
            # 尝试不同的字节序读取
            code_little, read_err = self.client.use_node('REG_DATA_COIN_CELL_CODE').read(10, word_order=WorderOrder.LITTLE)
            # logger.debug(f"读取电池二维码原始数据: {code_little}")
            clean_code = code_little[-8:][::-1]
            return clean_code
        except Exception as e:
            logger.error(f"读取电池二维码失败: {e}")
            return "N/A"


    @property
    def data_electrolyte_code(self) -> str:
        try:
            # 尝试不同的字节序读取
            code_little, read_err = self.client.use_node('REG_DATA_ELECTROLYTE_CODE').read(10, word_order=WorderOrder.LITTLE)
            # logger.debug(f"读取电解液二维码原始数据: {code_little}")
            clean_code = code_little[-8:][::-1]
            return clean_code
        except Exception as e:
            logger.error(f"读取电解液二维码失败: {e}")
            return "N/A"

    # ===================== 环境监控区 ======================
    @property
    def data_glove_box_pressure(self) -> float:
        """手套箱压力 (bar, FLOAT32)"""
        if self.debug_mode:
            return 0
        status, read_err = self.client.use_node('REG_DATA_GLOVE_BOX_PRESSURE').read(2, word_order=WorderOrder.LITTLE)
        return status

    @property
    def data_glove_box_o2_content(self) -> float:
        """手套箱氧含量 (ppm, FLOAT32)"""
        if self.debug_mode:
            return 0
        value, read_err = self.client.use_node('REG_DATA_GLOVE_BOX_O2_CONTENT').read(2, word_order=WorderOrder.LITTLE)
        return value

    @property
    def data_glove_box_water_content(self) -> float:
        """手套箱水含量 (ppm, FLOAT32)"""
        if self.debug_mode:
            return 0
        value, read_err = self.client.use_node('REG_DATA_GLOVE_BOX_WATER_CONTENT').read(2, word_order=WorderOrder.LITTLE)
        return value

#    @property
#    def data_stack_vision_code(self) -> int:
#        """物料堆叠复检图片编码 (INT16)"""
#        if self.debug_mode:
#            return 0
#        code, read_err =  self.client.use_node('REG_DATA_STACK_VISON_CODE').read(1)
#        #code, _ =  self.client.use_node('REG_DATA_STACK_VISON_CODE').read(1).type
#        print(f"读取物料堆叠复检图片编码", {code}, "error", type(code))
#        #print(code.type)
#        # print(read_err)
#        return int(code)

    def func_pack_device_init(self):
        #切换手动模式
        print("切换手动模式")
        self._sys_hand_cmd(True)
        time.sleep(1)
        while (self._sys_hand_status()) == False:
            print("waiting for hand_cmd")
            time.sleep(1)
        #设备初始化
        self._sys_init_cmd(True)
        time.sleep(1)
        #sys_init_status为bool值，不加括号
        while (self._sys_init_status())== False:
            print("waiting for init_cmd")
            time.sleep(1)
        #手动按钮置回False
        self._sys_hand_cmd(False)
        time.sleep(1)
        while (self._sys_hand_cmd()) == True:
            print("waiting for hand_cmd to False")
            time.sleep(1)
        #初始化命令置回False
        self._sys_init_cmd(False)
        time.sleep(1)
        while (self._sys_init_cmd()) == True:
            print("waiting for init_cmd to False")
            time.sleep(1)

    def func_pack_device_auto(self):
        #切换自动
        print("切换自动模式")
        self._sys_auto_cmd(True)
        time.sleep(1)
        while (self._sys_auto_status()) == False:
            print("waiting for auto_status")
            time.sleep(1)
        #自动按钮置False
        self._sys_auto_cmd(False)
        time.sleep(1)
        while (self._sys_auto_cmd()) == True:
            print("waiting for auto_cmd")
            time.sleep(1)

    def func_pack_device_start(self):
        #切换自动
        print("启动")
        self._sys_start_cmd(True)
        time.sleep(1)
        while (self._sys_start_status()) == False:
            print("waiting for start_status")
            time.sleep(1)
        #自动按钮置False
        self._sys_start_cmd(False)
        time.sleep(1)
        while (self._sys_start_cmd()) == True:
            print("waiting for start_cmd")
            time.sleep(1)      

    def func_pack_send_bottle_num(self, bottle_num):
        bottle_num = int(bottle_num)
        #发送电解液平台数
        print("启动")
        while (self._unilab_rece_electrolyte_bottle_num()) == False:
            print("waiting for rece_electrolyte_bottle_num to True")
            # self.client.use_node('8520').write(True)
            time.sleep(1)     
        #发送电解液瓶数为2
        self._reg_msg_electrolyte_num(bottle_num)
        time.sleep(1)
        #完成信号置True
        self._unilab_send_electrolyte_bottle_num(True)
        time.sleep(1)
        #检测到依华已接收
        while (self._unilab_rece_electrolyte_bottle_num()) == True:
            print("waiting for rece_electrolyte_bottle_num to False")
            time.sleep(1)    
        #完成信号置False
        self._unilab_send_electrolyte_bottle_num(False) 
        time.sleep(1) 
        #自动按钮置False


    # 下发参数
    #def func_pack_send_msg_cmd(self, elec_num: int, elec_use_num: int, elec_vol: float, assembly_type: int, assembly_pressure: int) -> bool:
    #    """UNILAB写参数"""
    #    while (self.request_rec_msg_status) == False: 
    #        print("wait for res_msg")
    #        time.sleep(1)
    #    self.success = False
    #    self._unilab_send_msg_electrolyte_num(elec_num)
    #    time.sleep(1)
    #    self._unilab_send_msg_electrolyte_use_num(elec_use_num)
    #    time.sleep(1)
    #    self._unilab_send_msg_electrolyte_vol(elec_vol)
    #    time.sleep(1)
    #    self._unilab_send_msg_assembly_type(assembly_type)
    #    time.sleep(1)
    #    self._unilab_send_msg_assembly_pressure(assembly_pressure)
    #    time.sleep(1)
    #    self._unilab_send_msg_succ_cmd(True)
    #    time.sleep(1)
    #    self._unilab_send_msg_succ_cmd(False)
    #    #将允许读取标志位置True
    #    self.allow_data_read = True
    #    self.success = True
    #    return self.success

    def func_pack_send_msg_cmd(self, elec_use_num, elec_vol, assembly_type, assembly_pressure) -> bool:
        """UNILAB写参数"""    
        while (self.request_rec_msg_status) == False: 
            print("wait for request_rec_msg_status to True")
            time.sleep(1)
        self.success = False
        #self._unilab_send_msg_electrolyte_num(elec_num)
        #设置平行样数目
        self._unilab_send_msg_electrolyte_use_num(elec_use_num)
        time.sleep(1)
        #发送电解液加注量
        self._unilab_send_msg_electrolyte_vol(elec_vol)
        time.sleep(1)
        #发送电解液组装类型
        self._unilab_send_msg_assembly_type(assembly_type)
        time.sleep(1)
        #发送电池压制力
        self._unilab_send_msg_assembly_pressure(assembly_pressure)
        time.sleep(1)
        self._unilab_send_msg_succ_cmd(True)
        time.sleep(1)
        while (self.request_rec_msg_status) == True: 
            print("wait for request_rec_msg_status to False")
            time.sleep(1)
        self._unilab_send_msg_succ_cmd(False)
        #将允许读取标志位置True
        self.allow_data_read = True
        self.success = True
        return self.success

    def func_pack_get_msg_cmd(self, file_path: str="D:\\coin_cell_data") -> bool:
        """UNILAB读参数"""    
        while self.request_send_msg_status == False:
            print("waiting for send_read_msg_status to True")
            time.sleep(1)
        data_open_circuit_voltage = self.data_open_circuit_voltage
        data_pole_weight = self.data_pole_weight
        data_assembly_time = self.data_assembly_time
        data_assembly_pressure = self.data_assembly_pressure
        data_electrolyte_volume = self.data_electrolyte_volume
        data_coin_num = self.data_coin_num
        data_electrolyte_code = self.data_electrolyte_code
        data_coin_cell_code = self.data_coin_cell_code
        logger.debug(f"data_open_circuit_voltage: {data_open_circuit_voltage}")
        logger.debug(f"data_pole_weight: {data_pole_weight}")
        logger.debug(f"data_assembly_time: {data_assembly_time}")
        logger.debug(f"data_assembly_pressure: {data_assembly_pressure}")
        logger.debug(f"data_electrolyte_volume: {data_electrolyte_volume}")
        logger.debug(f"data_coin_num: {data_coin_num}")
        logger.debug(f"data_electrolyte_code: {data_electrolyte_code}")
        logger.debug(f"data_coin_cell_code: {data_coin_cell_code}")
        #接收完信息后，读取完毕标志位置True
        liaopan3 = self.deck.get_resource("\u7535\u6c60\u6599\u76d8")        
        #把物料解绑后放到另一盘上
        battery = ElectrodeSheet(name=f"battery_{self.coin_num_N}", size_x=14, size_y=14, size_z=2)
        battery._unilabos_state = {
                            "electrolyte_name": data_coin_cell_code,
                            "data_electrolyte_code": data_electrolyte_code,
                            "open_circuit_voltage": data_open_circuit_voltage,
                            "assembly_pressure": data_assembly_pressure,
                            "electrolyte_volume": data_electrolyte_volume
                            }
        liaopan3.children[self.coin_num_N].assign_child_resource(battery, location=None)
        #print(jipian2.parent)
        ROS2DeviceNode.run_async_func(self._ros_node.update_resource, True, **{
            "resources": [self.deck]
        })


        self._unilab_rec_msg_succ_cmd(True)
        time.sleep(1)
        #等待允许读取标志位置False
        while self.request_send_msg_status == True:
            print("waiting for send_msg_status to False")
            time.sleep(1)
        self._unilab_rec_msg_succ_cmd(False)
        time.sleep(1)
        #将允许读取标志位置True
        time_date = datetime.now().strftime("%Y%m%d")
            #秒级时间戳用于标记每一行电池数据
        timestamp = datetime.now().strftime("%Y%m%d_%H%M%S")
            #生成输出文件的变量
        self.csv_export_file = os.path.join(file_path, f"date_{time_date}.csv")   
        #将数据存入csv文件
        if not os.path.exists(self.csv_export_file):
            #创建一个表头
            with open(self.csv_export_file, 'w', newline='', encoding='utf-8') as csvfile:
                writer = csv.writer(csvfile)
                writer.writerow([
                    'Time', 'open_circuit_voltage', 'pole_weight', 
                    'assembly_time', 'assembly_pressure', 'electrolyte_volume', 
                    'coin_num', 'electrolyte_code', 'coin_cell_code'
                ])
                #立刻写入磁盘
                csvfile.flush()
        #开始追加电池信息
        with open(self.csv_export_file, 'a', newline='', encoding='utf-8') as csvfile:
            writer = csv.writer(csvfile)
            writer.writerow([
                timestamp, data_open_circuit_voltage, data_pole_weight,
                data_assembly_time, data_assembly_pressure, data_electrolyte_volume,
                data_coin_num, data_electrolyte_code, data_coin_cell_code
            ])
            #立刻写入磁盘
            csvfile.flush()
        self.success = True
        return self.success



    def func_pack_send_finished_cmd(self) -> bool:
        """UNILAB写参数"""    
        while (self._unilab_rece_finished_cmd()) == False: 
            print("wait for rece_finished_cmd to True")
            time.sleep(1)
        self.success = False
        self._unilab_send_finished_cmd(True)
        time.sleep(1)
        while (self._unilab_rece_finished_cmd()) == True: 
            print("wait for rece_finished_cmd to False")
            time.sleep(1)
        self._unilab_send_finished_cmd(False)
        #将允许读取标志位置True
        self.success = True
        return self.success

    def qiming_coin_cell_code(self, fujipian_panshu:int, fujipian_juzhendianwei:int=0, gemopanshu:int=0, gemo_juzhendianwei:int=0, lvbodian:bool=True, battery_pressure_mode:bool=True, battery_pressure:int=4000, battery_clean_ignore:bool=False) -> bool:
        self.success = False
        self.client.use_node('REG_MSG_NE_PLATE_NUM').write(fujipian_panshu)
        self.client.use_node('REG_MSG_NE_PLATE_MATRIX').write(fujipian_juzhendianwei)
        self.client.use_node('REG_MSG_SEPARATOR_PLATE_NUM').write(gemopanshu)
        self.client.use_node('REG_MSG_SEPARATOR_PLATE_MATRIX').write(gemo_juzhendianwei)
        self.client.use_node('COIL_ALUMINUM_FOIL').write(not lvbodian)
        self.client.use_node('REG_MSG_PRESS_MODE').write(not battery_pressure_mode)
        # self.client.use_node('REG_MSG_ASSEMBLY_PRESSURE').write(battery_pressure)
        self.client.use_node('REG_MSG_BATTERY_CLEAN_IGNORE').write(battery_clean_ignore)
        self.success = True
        
        return self.success

    def func_allpack_cmd(self, elec_num, elec_use_num, elec_vol:int=50, assembly_type:int=7, assembly_pressure:int=4200, file_path: str="/Users/sml/work") -> bool:
        elec_num, elec_use_num, elec_vol, assembly_type, assembly_pressure = int(elec_num), int(elec_use_num), int(elec_vol), int(assembly_type), int(assembly_pressure)
        summary_csv_file = os.path.join(file_path, "duandian.csv")
        # 如果断点文件存在，先读取之前的进度
        
        if os.path.exists(summary_csv_file):
            read_status_flag = True
            with open(summary_csv_file, 'r', newline='', encoding='utf-8') as csvfile:
                reader = csv.reader(csvfile)
                header = next(reader)  # 跳过标题行
                data_row = next(reader)  # 读取数据行
                if len(data_row) >= 2:
                    elec_num_r = int(data_row[0])
                    elec_use_num_r = int(data_row[1])
                    elec_num_N = int(data_row[2])
                    elec_use_num_N = int(data_row[3])
                    coin_num_N = int(data_row[4])
                    if elec_num_r == elec_num and elec_use_num_r == elec_use_num:
                        print("断点文件与当前任务匹配，继续")
                    else:
                        print("断点文件中elec_num、elec_use_num与当前任务不匹配，请检查任务下发参数或修改断点文件")
                        return False
                    print(f"从断点文件读取进度: elec_num_N={elec_num_N}, elec_use_num_N={elec_use_num_N}, coin_num_N={coin_num_N}")
                     
        else:
            read_status_flag = False
            print("未找到断点文件，从头开始")
            elec_num_N = 0
            elec_use_num_N = 0
            coin_num_N = 0
        for i in range(20):
            print(f"剩余电解液瓶数: {elec_num}, 已组装电池数: {elec_use_num}")
            print(f"剩余电解液瓶数: {type(elec_num)}, 已组装电池数: {type(elec_use_num)}")
            print(f"剩余电解液瓶数: {type(int(elec_num))}, 已组装电池数: {type(int(elec_use_num))}")
        
        #如果是第一次运行，则进行初始化、切换自动、启动, 如果是断点重启则跳过。
        if read_status_flag == False:
            pass
            #初始化
            #self.func_pack_device_init()
            #切换自动
            #self.func_pack_device_auto()
            #启动，小车收回
            #self.func_pack_device_start()
            #发送电解液瓶数量，启动搬运,多搬运没事
            #self.func_pack_send_bottle_num(elec_num)
        last_i = elec_num_N
        last_j = elec_use_num_N
        for i in range(last_i, elec_num):
            print(f"开始第{last_i+i+1}瓶电解液的组装")
            #第一个循环从上次断点继续，后续循环从0开始
            j_start = last_j if i == last_i else 0
            self.func_pack_send_msg_cmd(elec_use_num-j_start, elec_vol, assembly_type, assembly_pressure)

            for j in range(j_start, elec_use_num):
                print(f"开始第{last_i+i+1}瓶电解液的第{j+j_start+1}个电池组装")
                #读取电池组装数据并存入csv
                self.func_pack_get_msg_cmd(file_path)
                time.sleep(1)
                # TODO:读完再将电池数加一还是进入循环就将电池数加一需要考虑



                # 生成断点文件
                # 生成包含elec_num_N、coin_num_N、timestamp的CSV文件
                timestamp = datetime.now().strftime("%Y%m%d_%H%M%S")
                with open(summary_csv_file, 'w', newline='', encoding='utf-8') as csvfile:
                    writer = csv.writer(csvfile)
                    writer.writerow(['elec_num','elec_use_num', 'elec_num_N', 'elec_use_num_N', 'coin_num_N', 'timestamp'])
                    writer.writerow([elec_num, elec_use_num, elec_num_N, elec_use_num_N, coin_num_N, timestamp])
                    csvfile.flush()
                coin_num_N += 1
                self.coin_num_N = coin_num_N
                elec_use_num_N += 1
            elec_num_N += 1
            elec_use_num_N = 0

        #循环正常结束，则删除断点文件
        os.remove(summary_csv_file)
        #全部完成后等待依华发送完成信号
        self.func_pack_send_finished_cmd()


    def func_pack_device_stop(self) -> bool:
        """打包指令：设备停止"""
        for i in range(3):
            time.sleep(2)
            print(f"输出{i}")
        #print("_sys_hand_cmd", self._sys_hand_cmd())
        #time.sleep(1)  
        #print("_sys_hand_status", self._sys_hand_status())
        #time.sleep(1)  
        #print("_sys_init_cmd", self._sys_init_cmd())
        #time.sleep(1)  
        #print("_sys_init_status", self._sys_init_status())
        #time.sleep(1)  
        #print("_sys_auto_status", self._sys_auto_status())
        #time.sleep(1)  
        #print("data_axis_y_pos", self.data_axis_y_pos)
        #time.sleep(1)  
        #self.success = False
        #with open('action_device_stop.json', 'r', encoding='utf-8') as f:
        #    action_json = json.load(f)
        #self.client.execute_procedure_from_json(action_json)
        #self.success = True
        #return self.success
    
    def fun_wuliao_test(self) -> bool: 
        #找到data_init中构建的2个物料盘
        liaopan3 = self.deck.get_resource("\u7535\u6c60\u6599\u76d8")
        for i in range(16):            
            battery = ElectrodeSheet(name=f"battery_{i}", size_x=16, size_y=16, size_z=2)
            battery._unilabos_state = {
                                "diameter": 20.0,
                                "height": 20.0,
                                "assembly_pressure": i,
                                "electrolyte_volume": 20.0,
                                "electrolyte_name": f"DP{i}"
                                }
            liaopan3.children[i].assign_child_resource(battery, location=None)
            
            ROS2DeviceNode.run_async_func(self._ros_node.update_resource, True, **{
                "resources": [self.deck]
            })
            # for i in range(40):
            #     print(f"fun_wuliao_test 运行结束{i}")
            #     time.sleep(1)
            # time.sleep(40)
    # 数据读取与输出
    def func_read_data_and_output(self, file_path: str="D:\\coin_cell_data"):
        # 检查CSV导出是否正在运行，已运行则跳出，防止同时启动两个while循环
        if self.csv_export_running:
            return False, "读取已在运行中"
        
        #若不存在该目录则创建
        if not os.path.exists(file_path):
            os.makedirs(file_path)
            print(f"创建目录: {file_path}")

        # 只要允许读取标志位为true，就持续运行该函数，直到触发停止条件
        while self.allow_data_read:

            #函数运行标志位，确保只同时启动一个导出函数
            self.csv_export_running = True

            #等待接收结果标志位置True
            while self.request_send_msg_status == False:
                print("waiting for send_msg_status to True")
                time.sleep(1)
            #日期时间戳用于按天存放csv文件
            time_date = datetime.now().strftime("%Y%m%d")
            #秒级时间戳用于标记每一行电池数据
            timestamp = datetime.now().strftime("%Y%m%d_%H%M%S")
            #生成输出文件的变量
            self.csv_export_file = os.path.join(file_path, f"date_{time_date}.csv")   
            
            #接收信息
            data_open_circuit_voltage = self.data_open_circuit_voltage
            data_pole_weight = self.data_pole_weight
            data_assembly_time = self.data_assembly_time
            data_assembly_pressure = self.data_assembly_pressure
            data_electrolyte_volume = self.data_electrolyte_volume
            data_coin_num = self.data_coin_num
            data_electrolyte_code = self.data_electrolyte_code
            data_coin_cell_code = self.data_coin_cell_code
            # 电解液瓶位置
            elec_bottle_site = 2
            # 极片夹取位置(应当通过寄存器读光标)
            Pos_elec_site = 0
            Al_elec_site = 0
            Gasket_site = 0

            #接收完信息后，读取完毕标志位置True
            self._unilab_rec_msg_succ_cmd()# = True
            #等待允许读取标志位置False
            while self.request_send_msg_status == True:
                print("waiting for send_msg_status to False")
                time.sleep(1)
            self._unilab_rec_msg_succ_cmd()# = False

            #此处操作物料信息（如果中途报错停止，如何）
            #报错怎么办（加个判断标志位，如果发生错误，则根据停止位置扣除物料）
            #根据物料光标判断取哪个物料（人工摆盘，电解液瓶，移液枪头都有光标位置，寄存器读即可）
            
            #物料读取操作写在这里
            #在这里进行物料调取
            #转移物料瓶，elec_bottle_site对应第几瓶电解液（从依华寄存器读取）
        #    transfer_bottle(deck, elec_bottle_site)
        #    #找到电解液瓶的对象
        #    electrolyte_rack = deck.get_resource("electrolyte_rack")
        #    pending_positions = electrolyte_rack.get_pending_positions()[elec_bottle_site]
        #    # TODO: 瓶子取液体操作需要加入
#
#
        #    #找到压制工站对应的对象
        #    battery_press_slot = deck.get_resource("battery_press_1")
        #    #创建一个新电池
        #    test_battery = Battery(
        #        name=f"test_battery_{data_coin_num}",
        #        diameter=20.0,  # 与压制槽直径匹配
        #        height=3.0,     # 电池高度
        #        max_volume=100.0,  # 100μL容量
        #        barcode=data_coin_cell_code,  # 电池条码
        #    )
        #    if battery_press_slot.has_battery():
        #        return False, "压制工站已有电池，无法放置新电池"
        #    #在压制位放置电池
        #    battery_press_slot.place_battery(test_battery)
        #    #从第一个子弹夹中取料
        #    clip_magazine_1_hole = self.deck.get_resource("clip_magazine_1").get_item(Pos_elec_site)
        #    clip_magazine_2_hole = self.deck.get_resource("clip_magazine_2").get_item(Al_elec_site)
        #    clip_magazine_3_hole = self.deck.get_resource("clip_magazine_3").get_item(Gasket_site)
        #    
        #    if clip_magazine_1_hole.get_sheet_count() > 0:   # 检查洞位是否有极片
        #        electrode_sheet_1 = clip_magazine_1_hole.take_sheet()  # 从洞位取出极片
        #        test_battery.add_electrode_sheet(electrode_sheet_1)  # 添加到电池中
        #        print(f"已将极片 {electrode_sheet_1.name} 从子弹夹转移到电池")
        #    else:
        #        print("子弹夹洞位0没有极片")
#
        #    if clip_magazine_2_hole.get_sheet_count() > 0:   # 检查洞位是否有极片
        #        electrode_sheet_2 = clip_magazine_2_hole.take_sheet()  # 从洞位取出极片
        #        test_battery.add_electrode_sheet(electrode_sheet_2)  # 添加到电池中
        #        print(f"已将极片 {electrode_sheet_2.name} 从子弹夹转移到电池")
        #    else:
        #        print("子弹夹洞位0没有极片")
#
        #    if clip_magazine_3_hole.get_sheet_count() > 0:   # 检查洞位是否有极片
        #        electrode_sheet_3 = clip_magazine_3_hole.take_sheet()  # 从洞位取出极片
        #        test_battery.add_electrode_sheet(electrode_sheet_3)  # 添加到电池中
        #        print(f"已将极片 {electrode_sheet_3.name} 从子弹夹转移到电池")
        #    else:
        #        print("子弹夹洞位0没有极片")
        #  
        #    # TODO:#把电解液从瓶中取到电池夹子中
        #    battery_site = deck.get_resource("battery_press_1")
        #    clip_magazine_battery = deck.get_resource("clip_magazine_battery")
        #    if battery_site.has_battery():
        #        battery = battery_site.take_battery() #从压制槽取出电池
        #        clip_magazine_battery.add_battery(battery) #从压制槽取出电池
#
#
#
#
        #    # 保存配置到文件
        #    self.deck.save("button_battery_station_layout.json", indent=2)
        #    print("\n台面配置已保存到: button_battery_station_layout.json")
        #
        #    # 保存状态到文件
        #    self.deck.save_state_to_file("button_battery_station_state.json", indent=2)
        #    print("台面状态已保存到: button_battery_station_state.json")






            #将数据写入csv中
            #如当前目录下无同名文件则新建一个csv用于存放数据
            if not os.path.exists(self.csv_export_file):
                #创建一个表头
                with open(self.csv_export_file, 'w', newline='', encoding='utf-8') as csvfile:
                    writer = csv.writer(csvfile)
                    writer.writerow([
                        'Time', 'open_circuit_voltage', 'pole_weight', 
                        'assembly_time', 'assembly_pressure', 'electrolyte_volume', 
                        'coin_num', 'electrolyte_code', 'coin_cell_code'
                    ])
                    #立刻写入磁盘
                    csvfile.flush()
            #开始追加电池信息
            with open(self.csv_export_file, 'a', newline='', encoding='utf-8') as csvfile:
                writer = csv.writer(csvfile)
                writer.writerow([
                    timestamp, data_open_circuit_voltage, data_pole_weight,
                    data_assembly_time, data_assembly_pressure, data_electrolyte_volume,
                    data_coin_num, data_electrolyte_code, data_coin_cell_code
                ])
                #立刻写入磁盘
                csvfile.flush()

            # 只要不在自动模式运行中，就将允许标志位置False
            if self.sys_auto_status  == False or self.sys_start_status == False:
                self.allow_data_read = False
                self.csv_export_running = False
            time.sleep(1)

    def func_stop_read_data(self):
        """停止CSV导出"""
        if not self.csv_export_running:
            return False, "read data未在运行"
        
        self.csv_export_running = False
        self.allow_data_read = False
        
        if self.csv_export_thread and self.csv_export_thread.is_alive():
            self.csv_export_thread.join(timeout=5)

    def func_get_csv_export_status(self):
        """获取CSV导出状态"""
        return {
            'allow_read': self.allow_data_read,
            'running': self.csv_export_running,
            'thread_alive': self.csv_export_thread.is_alive() if self.csv_export_thread else False
        }

    
    '''
    # ===================== 物料管理区 ======================
    @property
    def data_material_inventory(self) -> int:
        """主物料库存 (数量, INT16)"""
        inventory, read_err =  self.client.use_node('REG_DATA_MATERIAL_INVENTORY').read(1)
        return inventory

    @property
    def data_tips_inventory(self) -> int:
        """移液枪头库存 (数量, INT16)"""
        inventory, read_err = self.client.register_node_list(self.nodes).use_node('REG_DATA_TIPS_INVENTORY').read(1)
        return inventory
        
    '''



if __name__ == "__main__":
    # 简单测试
    workstation = CoinCellAssemblyWorkstation()
    workstation.qiming_coin_cell_code(fujipian_panshu=1, fujipian_juzhendianwei=2, gemopanshu=3, gemo_juzhendianwei=4, lvbodian=False, battery_pressure_mode=False, battery_pressure=4200, battery_clean_ignore=False)
    print(f"工作站创建成功: {workstation.deck.name}")
    print(f"料盘数量: {len(workstation.deck.children)}")<|MERGE_RESOLUTION|>--- conflicted
+++ resolved
@@ -109,17 +109,10 @@
 #构建物料系统
 
 class CoinCellAssemblyWorkstation(WorkstationBase):
-<<<<<<< HEAD
-    def __init__(
-        self,
-        deck: Deck=None,
-        address: str = "172.16.28.102",
-=======
     def __init__(self, 
         config: dict = None, 
         deck=None, 
         address: str = "172.21.33.176",
->>>>>>> f872d3ef
         port: str = "502",
         debug_mode: bool = False,
         *args,
@@ -131,22 +124,7 @@
             logger.info("没有传入依华deck，检查启动json文件")
         super().__init__(deck=deck, *args, **kwargs,)
         self.debug_mode = debug_mode
-<<<<<<< HEAD
-
-        # 如果没有传入 deck，则创建标准配置的 deck
-        if self.deck is None:
-            self.deck = CoincellDeck(size_x=1000, size_y=1000, size_z=900, origin=Coordinate(-800, 0, 0),setup=True)
-        else:
-            # 如果传入了 deck 但还没有 setup，可以选择是否 setup
-            if self.deck is not None and len(self.deck.children) == 0:
-                # deck 为空，执行 setup
-                self.deck.setup()
-            # 否则使用传入的 deck（可能已经配置好了）
-            self.deck = self.deck
-
-=======
  
->>>>>>> f872d3ef
         """ 连接初始化 """
         modbus_client = TCPClient(addr=address, port=port)
         logger.debug(f"创建 Modbus 客户端: {modbus_client}")
@@ -168,12 +146,7 @@
             self.nodes, self.client = None, None
 
         """ 工站的配置 """
-<<<<<<< HEAD
-        self.nodes = BaseClient.load_csv(os.path.join(os.path.dirname(__file__), 'coin_cell_assembly_1105.csv'))
-        self.client  = modbus_client.register_node_list(self.nodes)
-=======
-
->>>>>>> f872d3ef
+
         self.success = False
         self.allow_data_read = False  #允许读取函数运行标志位
         self.csv_export_thread = None
