--- conflicted
+++ resolved
@@ -147,89 +147,20 @@
         wt_percent: str = "0.25",
         m_tot: str = "70",
         titration_percent: str = "0.03",
-<<<<<<< HEAD
-    ) -> dict:
-        """计算实验设计参数
-
-        参数:
-            ratio: 化合物配比，支持多种格式:
-                   1. 简化格式(推荐): "MDA:0.5,PAPP:0.5,BTDA:0.95"
-                   2. JSON字符串: '{"MDA": 1, "BTDA": 0.95, "PAPP": 1}'
-                   3. Python字典: {"MDA": 1, "BTDA": 0.95, "PAPP": 1}
-            wt_percent: 固体重量百分比，默认 0.25
-            m_tot: 反应混合物总质量(g)，默认 70
-            titration_percent: 滴定溶液百分比，默认 0.03
-
-        返回:
-            包含实验设计参数的字典
-        """
-=======
     ) -> ComputeExperimentDesignReturn:
->>>>>>> 53e767a0
         try:
-            # 1. 参数解析和验证
-            original_ratio = ratio
-
             if isinstance(ratio, str):
-                # 尝试解析简化格式: "MDA:0.5,PAPP:0.5,BTDA:0.95"
-                if ':' in ratio and ',' in ratio:
-                    try:
-                        ratio_dict = {}
-                        pairs = ratio.split(',')
-                        for pair in pairs:
-                            pair = pair.strip()
-                            if ':' in pair:
-                                key, value = pair.split(':', 1)
-                                key = key.strip()
-                                value = value.strip()
-                                try:
-                                    ratio_dict[key] = float(value)
-                                except ValueError:
-                                    raise BioyondException(f"无法将 '{value}' 转换为数字")
-                        if ratio_dict:
-                            ratio = ratio_dict
-                            self.hardware_interface._logger.info(
-                                f"从简化格式解析 ratio: '{original_ratio}' -> {ratio}"
-                            )
-                    except BioyondException:
-                        raise
-                    except Exception as e:
-                        self.hardware_interface._logger.warning(
-                            f"简化格式解析失败，尝试JSON格式: {e}"
-                        )
-
-                # 如果不是简化格式或解析失败，尝试JSON格式
-                if isinstance(ratio, str):
-                    try:
-                        ratio = json.loads(ratio)
-                        # 处理可能的多层 JSON 编码
-                        if isinstance(ratio, str):
-                            try:
-                                ratio = json.loads(ratio)
-                            except Exception:
-                                pass
-                    except Exception as e:
-                        raise BioyondException(
-                            f"ratio 参数解析失败: {e}。\n"
-                            f"支持的格式:\n"
-                            f"  1. 简化格式(推荐): 'MDA:0.5,PAPP:0.5,BTDA:0.95'\n"
-                            f"  2. JSON格式: '{{\"MDA\": 0.5, \"BTDA\": 0.95, \"PAPP\": 0.5}}'"
-                        )
-
-            if not isinstance(ratio, dict):
-                raise BioyondException(
-                    f"ratio 必须是字典类型或可解析的字符串，当前类型: {type(ratio)}。\n"
-                    f"支持的格式:\n"
-                    f"  1. 简化格式(推荐): 'MDA:0.5,PAPP:0.5,BTDA:0.95'\n"
-                    f"  2. JSON格式: '{{\"MDA\": 0.5, \"BTDA\": 0.95, \"PAPP\": 0.5}}'"
-                )
-
-            if not ratio:
-                raise BioyondException("ratio 参数不能为空")
-
-            # 记录解析后的参数用于调试
-            self.hardware_interface._logger.info(f"最终解析的 ratio 参数: {ratio} (类型: {type(ratio)})")
-
+                try:
+                    ratio = json.loads(ratio)
+                except Exception:
+                    ratio = {}
+            root = str(Path(__file__).resolve().parents[3])
+            if root not in sys.path:
+                sys.path.append(root)
+            try:
+                mod = importlib.import_module("tem.compute")
+            except Exception as e:
+                raise BioyondException(f"无法导入计算模块: {e}")
             try:
                 wp = float(wt_percent) if isinstance(wt_percent, str) else wt_percent
                 mt = float(m_tot) if isinstance(m_tot, str) else m_tot
@@ -1311,25 +1242,6 @@
             'actualTargetWeigh': actual_target_weigh,
             'actualVolume': actual_volume
         }
-
-    def scheduler_start(self) -> dict:
-        """启动调度器 - 启动Bioyond工作站的任务调度器，开始执行队列中的任务
-
-        Returns:
-            dict: 包含return_info的字典，return_info为整型(1=成功)
-
-        Raises:
-            BioyondException: 调度器启动失败时抛出异常
-        """
-        result = self.hardware_interface.scheduler_start()
-        self.hardware_interface._logger.info(f"调度器启动结果: {result}")
-        
-        if result != 1:
-            error_msg = "启动调度器失败: 有未处理错误，调度无法启动。请检查Bioyond系统状态。"
-            self.hardware_interface._logger.error(error_msg)
-            raise BioyondException(error_msg)
-        
-        return {"return_info": result}
 
     # 等待多个任务完成并获取实验报告
     def wait_for_multiple_orders_and_get_reports(self,
