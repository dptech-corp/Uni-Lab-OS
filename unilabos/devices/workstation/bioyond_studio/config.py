--- conflicted
+++ resolved
@@ -129,8 +129,6 @@
             "J02": "3a19deae-2c7a-1d45-b4f8-6f866530e205",
             "J03": "3a19deae-2c7a-f237-89d9-8fe19025dee9"
         }
-<<<<<<< HEAD
-=======
     },
     "4号手套箱内部堆栈": {
         "uuid": "",
@@ -148,7 +146,6 @@
             "C03": "3a1baa20-a7b1-cca7-781e-0522b729bf5d",
             "C04": "3a1baa20-a7b1-7c98-5fd9-5855355ae4b3"
         }
->>>>>>> ff25e814
     }
 }
 
