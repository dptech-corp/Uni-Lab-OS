import asyncio
import collections
import contextlib
import json
import os
import socket
import time
<<<<<<< HEAD
from typing import Any, List, Dict, Optional, Tuple, TypedDict, Union, Sequence, Iterator, Literal
from pylabrobot.liquid_handling.standard import GripDirection
=======
import uuid
from typing import Any, List, Dict, Optional, OrderedDict, Tuple, TypedDict, Union, Sequence, Iterator, Literal
>>>>>>> 8a0f000b

from pylabrobot.liquid_handling import (
    LiquidHandlerBackend,
    Pickup,
    SingleChannelAspiration,
    Drop,
    SingleChannelDispense,
    PickupTipRack,
    DropTipRack,
    MultiHeadAspirationPlate,
    ChatterBoxBackend,
    LiquidHandlerChatterboxBackend,
)
from pylabrobot.liquid_handling.standard import (
    MultiHeadAspirationContainer,
    MultiHeadDispenseContainer,
    MultiHeadDispensePlate,
    ResourcePickup,
    ResourceMove,
    ResourceDrop,
)
<<<<<<< HEAD
from pylabrobot.resources import ResourceHolder, ResourceStack, Tip, Deck, Plate, Well, TipRack, Resource, Container, Coordinate, TipSpot, Trash
=======
from pylabrobot.resources import Tip, Deck, Plate, Well, TipRack, Resource, Container, Coordinate, TipSpot, Trash, TubeRack, PlateAdapter
>>>>>>> 8a0f000b

from unilabos.devices.liquid_handling.liquid_handler_abstract import LiquidHandlerAbstract, SimpleReturn
from unilabos.ros.nodes.base_device_node import BaseROS2DeviceNode


class PRCXIError(RuntimeError):
    """Lilith 返回 Success=false 时抛出的业务异常"""


class Material(TypedDict):  # 和Plate同关系
    uuid: str
    Code: Optional[str]
    Name: Optional[str]
    SummaryName: Optional[str]
    PipetteHeight: Optional[int]
    materialEnum: Optional[int]


class WorkTablets(TypedDict):
    Number: int
    Code: str
    Material: Dict[str, Any]


class MatrixInfo(TypedDict):
    MatrixId: str
    MatrixName: str
    MatrixCount: int
    WorkTablets: list[WorkTablets]


class PRCXI9300Deck(Deck):
    """PRCXI 9300 的专用 Deck 类，继承自 Deck。

    该类定义了 PRCXI 9300 的工作台布局和槽位信息。
    """

    def __init__(self, name: str, size_x: float, size_y: float, size_z: float, **kwargs):
        super().__init__(name, size_x, size_y, size_z)
        self.slots = [None] * 6  # PRCXI 9300 有 6 个槽位

class PRCXI9300Plate(Plate):
    """ 
    专用孔板类：
    1. 继承自 PLR 原生 Plate，保留所有物理特性。
    2. 增加 material_info 参数，用于在初始化时直接绑定 Unilab UUID。
    """
    def __init__(self, name: str, size_x: float, size_y: float, size_z: float, 
                 category: str = "plate", 
                 ordered_items: collections.OrderedDict = None, 
                 ordering: Optional[collections.OrderedDict] = None,
                 model: Optional[str] = None, 
                 material_info: Optional[Dict[str, Any]] = None, 
                 **kwargs):
        items = ordered_items if ordered_items is not None else ordering
        super().__init__(name, size_x, size_y, size_z, 
                         ordered_items=items,
                         category=category,
                         model=model, **kwargs)
        
        self._unilabos_state = {}
        if material_info:
            self._unilabos_state["Material"] = material_info
        

    def load_state(self, state: Dict[str, Any]) -> None:
        super().load_state(state)
        self._unilabos_state = state


    def serialize_state(self) -> Dict[str, Dict[str, Any]]:
        try:
            data = super().serialize_state()
        except AttributeError:
            data = {}
        if hasattr(self, '_unilabos_state') and self._unilabos_state:
            safe_state = {}
            for k, v in self._unilabos_state.items():
                # 如果是 Material 字典，深入检查
                if k == "Material" and isinstance(v, dict):
                    safe_material = {}
                    for mk, mv in v.items():
                        # 只保留基本数据类型 (字符串, 数字, 布尔值, 列表, 字典)
                        if isinstance(mv, (str, int, float, bool, list, dict, type(None))):
                            safe_material[mk] = mv
                        else:
                            # 打印日志提醒（可选）
                            # print(f"Warning: Removing non-serializable key {mk} from {self.name}")
                            pass 
                    safe_state[k] = safe_material
                # 其他顶层属性也进行类型检查
                elif isinstance(v, (str, int, float, bool, list, dict, type(None))):
                    safe_state[k] = v
            
            data.update(safe_state)
        return data

class PRCXI9300TipRack(TipRack):
    """ 专用吸头盒类 """
    def __init__(self, name: str, size_x: float, size_y: float, size_z: float, 
                 category: str = "tip_rack", 
                 ordered_items: collections.OrderedDict = None, 
                 ordering: Optional[collections.OrderedDict] = None,
                 model: Optional[str] = None,
                 material_info: Optional[Dict[str, Any]] = None,
                 **kwargs):
        items = ordered_items if ordered_items is not None else ordering
        super().__init__(name, size_x, size_y, size_z, 
                         ordered_items=items,
                         category=category, 
                         model=model, **kwargs)
        self._unilabos_state = {}
        if material_info:
            self._unilabos_state["Material"] = material_info
            
    def load_state(self, state: Dict[str, Any]) -> None:
        super().load_state(state)
        self._unilabos_state = state

    def serialize_state(self) -> Dict[str, Dict[str, Any]]:
        try:
            data = super().serialize_state()
        except AttributeError:
            data = {}
        if hasattr(self, '_unilabos_state') and self._unilabos_state:
            safe_state = {}
            for k, v in self._unilabos_state.items():
                # 如果是 Material 字典，深入检查
                if k == "Material" and isinstance(v, dict):
                    safe_material = {}
                    for mk, mv in v.items():
                        # 只保留基本数据类型 (字符串, 数字, 布尔值, 列表, 字典)
                        if isinstance(mv, (str, int, float, bool, list, dict, type(None))):
                            safe_material[mk] = mv
                        else:
                            # 打印日志提醒（可选）
                            # print(f"Warning: Removing non-serializable key {mk} from {self.name}")
                            pass 
                    safe_state[k] = safe_material
                # 其他顶层属性也进行类型检查
                elif isinstance(v, (str, int, float, bool, list, dict, type(None))):
                    safe_state[k] = v
            
            data.update(safe_state)
        return data
    
class PRCXI9300Trash(Trash):
    """PRCXI 9300 的专用 Trash 类，继承自 Trash。

    该类定义了 PRCXI 9300 的工作台布局和槽位信息。
    """

    def __init__(self, name: str, size_x: float, size_y: float, size_z: float, 
                 category: str = "trash", 
                 material_info: Optional[Dict[str, Any]] = None,
                 **kwargs):
        
        if name != "trash":
            print(f"Warning: PRCXI9300Trash usually expects name='trash' for backend logic, but got '{name}'.")
        super().__init__(name, size_x, size_y, size_z, **kwargs)
        self._unilabos_state = {}
        # 初始化时注入 UUID
        if material_info:
            self._unilabos_state["Material"] = material_info

    def load_state(self, state: Dict[str, Any]) -> None:
        """从给定的状态加载工作台信息。"""
        # super().load_state(state)
        self._unilabos_state = state

    def serialize_state(self) -> Dict[str, Dict[str, Any]]:
        try:
            data = super().serialize_state()
        except AttributeError:
            data = {}
        if hasattr(self, '_unilabos_state') and self._unilabos_state:
            safe_state = {}
            for k, v in self._unilabos_state.items():
                # 如果是 Material 字典，深入检查
                if k == "Material" and isinstance(v, dict):
                    safe_material = {}
                    for mk, mv in v.items():
                        # 只保留基本数据类型 (字符串, 数字, 布尔值, 列表, 字典)
                        if isinstance(mv, (str, int, float, bool, list, dict, type(None))):
                            safe_material[mk] = mv
                        else:
                            # 打印日志提醒（可选）
                            # print(f"Warning: Removing non-serializable key {mk} from {self.name}")
                            pass 
                    safe_state[k] = safe_material
                # 其他顶层属性也进行类型检查
                elif isinstance(v, (str, int, float, bool, list, dict, type(None))):
                    safe_state[k] = v
            
            data.update(safe_state)
        return data

class PRCXI9300TubeRack(TubeRack):
    """
    专用管架类：用于 EP 管架、试管架等。
    继承自 PLR 的 TubeRack，并支持注入 material_info (UUID)。
    """
    def __init__(self, name: str, size_x: float, size_y: float, size_z: float, 
                 category: str = "tube_rack", 
                 items: Optional[Dict[str, Any]] = None,
                 ordered_items: Optional[OrderedDict] = None,
                 model: Optional[str] = None,
                 material_info: Optional[Dict[str, Any]] = None, 
                 **kwargs):
        
        # 兼容处理：PLR 的 TubeRack 构造函数可能接受 items 或 ordered_items
        items_to_pass = items if items is not None else ordered_items
        super().__init__(name, size_x, size_y, size_z, 
                         ordered_items=ordered_items, 
                         model=model, 
                         **kwargs)
        
        self._unilabos_state = {}
        if material_info:
            self._unilabos_state["Material"] = material_info

    def serialize_state(self) -> Dict[str, Dict[str, Any]]:
        try:
            data = super().serialize_state()
        except AttributeError:
            data = {}
        if hasattr(self, '_unilabos_state') and self._unilabos_state:
            safe_state = {}
            for k, v in self._unilabos_state.items():
                # 如果是 Material 字典，深入检查
                if k == "Material" and isinstance(v, dict):
                    safe_material = {}
                    for mk, mv in v.items():
                        # 只保留基本数据类型 (字符串, 数字, 布尔值, 列表, 字典)
                        if isinstance(mv, (str, int, float, bool, list, dict, type(None))):
                            safe_material[mk] = mv
                        else:
                            # 打印日志提醒（可选）
                            # print(f"Warning: Removing non-serializable key {mk} from {self.name}")
                            pass 
                    safe_state[k] = safe_material
                # 其他顶层属性也进行类型检查
                elif isinstance(v, (str, int, float, bool, list, dict, type(None))):
                    safe_state[k] = v
            
            data.update(safe_state)
        return data

class PRCXI9300PlateAdapter(PlateAdapter):
    """
    专用板式适配器类：用于承载 Plate 的底座（如 PCR 适配器、磁吸架等）。
    支持注入 material_info (UUID)。
    """
    def __init__(self, name: str, size_x: float, size_y: float, size_z: float, 
                 category: str = "plate_adapter", 
                 model: Optional[str] = None,
                 material_info: Optional[Dict[str, Any]] = None, 
                 # 参数给予默认值 (标准96孔板尺寸)
                 adapter_hole_size_x: float = 127.76, 
                 adapter_hole_size_y: float = 85.48, 
                 adapter_hole_size_z: float = 10.0, # 假设凹槽深度或板子放置高度
                 dx: Optional[float] = None,
                 dy: Optional[float] = None,
                 dz: float = 0.0, # 默认Z轴偏移
                 **kwargs):
        
        # 自动居中计算：如果未指定 dx/dy，则根据适配器尺寸和孔尺寸计算居中位置
        if dx is None:
            dx = (size_x - adapter_hole_size_x) / 2
        if dy is None:
            dy = (size_y - adapter_hole_size_y) / 2

        super().__init__(
            name=name, 
            size_x=size_x, 
            size_y=size_y, 
            size_z=size_z, 
            dx=dx,
            dy=dy,
            dz=dz,
            adapter_hole_size_x=adapter_hole_size_x,
            adapter_hole_size_y=adapter_hole_size_y,
            adapter_hole_size_z=adapter_hole_size_z,
            model=model, 
            **kwargs
        )
        
        self._unilabos_state = {}
        if material_info:
            self._unilabos_state["Material"] = material_info

    def serialize_state(self) -> Dict[str, Dict[str, Any]]:
        try:
            data = super().serialize_state()
        except AttributeError:
            data = {}
        if hasattr(self, '_unilabos_state') and self._unilabos_state:
            safe_state = {}
            for k, v in self._unilabos_state.items():
                # 如果是 Material 字典，深入检查
                if k == "Material" and isinstance(v, dict):
                    safe_material = {}
                    for mk, mv in v.items():
                        # 只保留基本数据类型 (字符串, 数字, 布尔值, 列表, 字典)
                        if isinstance(mv, (str, int, float, bool, list, dict, type(None))):
                            safe_material[mk] = mv
                        else:
                            # 打印日志提醒（可选）
                            # print(f"Warning: Removing non-serializable key {mk} from {self.name}")
                            pass 
                    safe_state[k] = safe_material
                # 其他顶层属性也进行类型检查
                elif isinstance(v, (str, int, float, bool, list, dict, type(None))):
                    safe_state[k] = v
            
            data.update(safe_state)
        return data

class PRCXI9300Handler(LiquidHandlerAbstract):
    support_touch_tip = False

    @property
    def reset_ok(self) -> bool:
        """检查设备是否已重置成功。"""
        if self._unilabos_backend.debug:
            return True
        return self._unilabos_backend.is_reset_ok

    def __init__(
        self,
        deck: Deck,
        host: str,
        port: int,
        timeout: float,
        channel_num=8,
        axis="Left",
        setup=True,
        debug=False,
        simulator=False,
        step_mode=False,
        matrix_id="",
        is_9320=False,
    ):
        tablets_info = []
        count = 0
        for child in deck.children:
<<<<<<< HEAD
            if child.children:
                if "Material" in child.children[0]._unilabos_state:
                    number = int(child.name.replace("T", ""))
                    tablets_info.append(
                        WorkTablets(Number=number, Code=f"T{number}", Material=child.children[0]._unilabos_state["Material"])
                    )
=======
            child_state = getattr(child, "_unilabos_state", {})
            if "Material" in child_state:
                count += 1
                tablets_info.append(
                    WorkTablets(
                        Number=count, 
                        Code=f"T{count}", 
                        Material=child_state["Material"]
                    )
                )
>>>>>>> 8a0f000b
        if is_9320:
            print("当前设备是9320")
        # 始终初始化 step_mode 属性
        self.step_mode = False
        if step_mode:
            if is_9320:
                self.step_mode = step_mode
            else:
                print("9300设备不支持 单点动作模式")
        self._unilabos_backend = PRCXI9300Backend(
            tablets_info, host, port, timeout, channel_num, axis, setup, debug, matrix_id, is_9320
        )
        super().__init__(backend=self._unilabos_backend, deck=deck, simulator=simulator, channel_num=channel_num)

    def post_init(self, ros_node: BaseROS2DeviceNode):
        super().post_init(ros_node)
        self._unilabos_backend.post_init(ros_node)

    def set_liquid(self, wells: list[Well], liquid_names: list[str], volumes: list[float]) -> SimpleReturn:
        return super().set_liquid(wells, liquid_names, volumes)

    def set_group(self, group_name: str, wells: List[Well], volumes: List[float]):
        return super().set_group(group_name, wells, volumes)

    async def transfer_group(self, source_group_name: str, target_group_name: str, unit_volume: float):
        return await super().transfer_group(source_group_name, target_group_name, unit_volume)

    async def create_protocol(
        self,
        protocol_name: str = "",
        protocol_description: str = "",
        protocol_version: str = "",
        protocol_author: str = "",
        protocol_date: str = "",
        protocol_type: str = "",
        none_keys: List[str] = [],
    ):
        self._unilabos_backend.create_protocol(protocol_name)

    async def run_protocol(self):
        return self._unilabos_backend.run_protocol()

    async def remove_liquid(
        self,
        vols: List[float],
        sources: Sequence[Container],
        waste_liquid: Optional[Container] = None,
        *,
        use_channels: Optional[List[int]] = None,
        flow_rates: Optional[List[Optional[float]]] = None,
        offsets: Optional[List[Coordinate]] = None,
        liquid_height: Optional[List[Optional[float]]] = None,
        blow_out_air_volume: Optional[List[Optional[float]]] = None,
        spread: Optional[Literal["wide", "tight", "custom"]] = "wide",
        delays: Optional[List[int]] = None,
        is_96_well: Optional[bool] = False,
        top: Optional[List[float]] = None,
        none_keys: List[str] = [],
    ):
        return await super().remove_liquid(
            vols,
            sources,
            waste_liquid,
            use_channels=use_channels,
            flow_rates=flow_rates,
            offsets=offsets,
            liquid_height=liquid_height,
            blow_out_air_volume=blow_out_air_volume,
            spread=spread,
            delays=delays,
            is_96_well=is_96_well,
            top=top,
            none_keys=none_keys,
        )

    async def add_liquid(
        self,
        asp_vols: Union[List[float], float],
        dis_vols: Union[List[float], float],
        reagent_sources: Sequence[Container],
        targets: Sequence[Container],
        *,
        use_channels: Optional[List[int]] = None,
        flow_rates: Optional[List[Optional[float]]] = None,
        offsets: Optional[List[Coordinate]] = None,
        liquid_height: Optional[List[Optional[float]]] = None,
        blow_out_air_volume: Optional[List[Optional[float]]] = None,
        spread: Optional[Literal["wide", "tight", "custom"]] = "wide",
        is_96_well: bool = False,
        delays: Optional[List[int]] = None,
        mix_time: Optional[int] = None,
        mix_vol: Optional[int] = None,
        mix_rate: Optional[int] = None,
        mix_liquid_height: Optional[float] = None,
        none_keys: List[str] = [],
    ):
        return await super().add_liquid(
            asp_vols,
            dis_vols,
            reagent_sources,
            targets,
            use_channels=use_channels,
            flow_rates=flow_rates,
            offsets=offsets,
            liquid_height=liquid_height,
            blow_out_air_volume=blow_out_air_volume,
            spread=spread,
            is_96_well=is_96_well,
            delays=delays,
            mix_time=mix_time,
            mix_vol=mix_vol,
            mix_rate=mix_rate,
            mix_liquid_height=mix_liquid_height,
            none_keys=none_keys,
        )

    async def transfer_liquid(
        self,
        sources: Sequence[Container],
        targets: Sequence[Container],
        tip_racks: Sequence[TipRack],
        *,
        use_channels: Optional[List[int]] = None,
        asp_vols: Union[List[float], float],
        dis_vols: Union[List[float], float],
        asp_flow_rates: Optional[List[Optional[float]]] = None,
        dis_flow_rates: Optional[List[Optional[float]]] = None,
        offsets: Optional[List[Coordinate]] = None,
        touch_tip: bool = False,
        liquid_height: Optional[List[Optional[float]]] = None,
        blow_out_air_volume: Optional[List[Optional[float]]] = None,
        spread: Literal["wide", "tight", "custom"] = "wide",
        is_96_well: bool = False,
        mix_stage: Optional[Literal["none", "before", "after", "both"]] = "none",
        mix_times: Optional[List[int]] = None,
        mix_vol: Optional[int] = None,
        mix_rate: Optional[int] = None,
        mix_liquid_height: Optional[float] = None,
        delays: Optional[List[int]] = None,
        none_keys: List[str] = [],
    ):
        return await super().transfer_liquid(
            sources,
            targets,
            tip_racks,
            use_channels=use_channels,
            asp_vols=asp_vols,
            dis_vols=dis_vols,
            asp_flow_rates=asp_flow_rates,
            dis_flow_rates=dis_flow_rates,
            offsets=offsets,
            touch_tip=touch_tip,
            liquid_height=liquid_height,
            blow_out_air_volume=blow_out_air_volume,
            spread=spread,
            is_96_well=is_96_well,
            mix_stage=mix_stage,
            mix_times=mix_times,
            mix_vol=mix_vol,
            mix_rate=mix_rate,
            mix_liquid_height=mix_liquid_height,
            delays=delays,
            none_keys=none_keys,
        )

    async def custom_delay(self, seconds=0, msg=None):
        return await super().custom_delay(seconds, msg)

    async def touch_tip(self, targets: Sequence[Container]):
        return await super().touch_tip(targets)

    async def mix(
        self,
        targets: Sequence[Container],
        mix_time: int = None,
        mix_vol: Optional[int] = None,
        height_to_bottom: Optional[float] = None,
        offsets: Optional[Coordinate] = None,
        mix_rate: Optional[float] = None,
        none_keys: List[str] = [],
    ):
        return await self._unilabos_backend.mix(
            targets, mix_time, mix_vol, height_to_bottom, offsets, mix_rate, none_keys
        )

    def iter_tips(self, tip_racks: Sequence[TipRack]) -> Iterator[Resource]:
        return super().iter_tips(tip_racks)

    async def pick_up_tips(
        self,
        tip_spots: List[TipSpot],
        use_channels: Optional[List[int]] = None,
        offsets: Optional[List[Coordinate]] = None,
        **backend_kwargs,
    ):
        if self.step_mode:
            await self.create_protocol(f"单点动作{time.time()}")
            await super().pick_up_tips(tip_spots, use_channels, offsets, **backend_kwargs)
            await self.run_protocol()
        return await super().pick_up_tips(tip_spots, use_channels, offsets, **backend_kwargs)

    async def aspirate(
        self,
        resources: Sequence[Container],
        vols: List[float],
        use_channels: Optional[List[int]] = None,
        flow_rates: Optional[List[Optional[float]]] = None,
        offsets: Optional[List[Coordinate]] = None,
        liquid_height: Optional[List[Optional[float]]] = None,
        blow_out_air_volume: Optional[List[Optional[float]]] = None,
        spread: Literal["wide", "tight", "custom"] = "wide",
        **backend_kwargs,
    ):

        return await super().aspirate(
            resources,
            vols,
            use_channels,
            flow_rates,
            offsets,
            liquid_height,
            blow_out_air_volume,
            spread,
            **backend_kwargs,
        )

    async def drop_tips(
        self,
        tip_spots: Sequence[Union[TipSpot, Trash]],
        use_channels: Optional[List[int]] = None,
        offsets: Optional[List[Coordinate]] = None,
        allow_nonzero_volume: bool = False,
        **backend_kwargs,
    ):
        return await super().drop_tips(tip_spots, use_channels, offsets, allow_nonzero_volume, **backend_kwargs)

    async def dispense(
        self,
        resources: Sequence[Container],
        vols: List[float],
        use_channels: Optional[List[int]] = None,
        flow_rates: Optional[List[Optional[float]]] = None,
        offsets: Optional[List[Coordinate]] = None,
        liquid_height: Optional[List[Optional[float]]] = None,
        blow_out_air_volume: Optional[List[Optional[float]]] = None,
        spread: Literal["wide", "tight", "custom"] = "wide",
        **backend_kwargs,
    ):
        return await super().dispense(
            resources,
            vols,
            use_channels,
            flow_rates,
            offsets,
            liquid_height,
            blow_out_air_volume,
            spread,
            **backend_kwargs,
        )

    async def discard_tips(
        self,
        use_channels: Optional[List[int]] = None,
        allow_nonzero_volume: bool = True,
        offsets: Optional[List[Coordinate]] = None,
        **backend_kwargs,
    ):
        return await super().discard_tips(use_channels, allow_nonzero_volume, offsets, **backend_kwargs)

    def set_tiprack(self, tip_racks: Sequence[TipRack]):
        super().set_tiprack(tip_racks)

    async def move_to(self, well: Well, dis_to_top: float = 0, channel: int = 0):
        return await super().move_to(well, dis_to_top, channel)

<<<<<<< HEAD
    async def shaker_action(self, time: int, module_no: int, amplitude: int, is_wait: bool):
        return await self._unilabos_backend.shaker_action(time, module_no, amplitude, is_wait)

    async def heater_action(self, temperature: float, time: int):
        return await self._unilabos_backend.heater_action(temperature, time)  
    async def move_plate(
        self,
        plate: Plate,
        to: Resource,
        intermediate_locations: Optional[List[Coordinate]] = None,
        pickup_offset: Coordinate = Coordinate.zero(),
        destination_offset: Coordinate = Coordinate.zero(),
        drop_direction: GripDirection = GripDirection.FRONT,
        pickup_direction: GripDirection = GripDirection.FRONT,
        pickup_distance_from_top: float = 13.2 - 3.33,
        **backend_kwargs,
    ):

        return await super().move_plate(
            plate,
            to,
            intermediate_locations,
            pickup_offset,
            destination_offset,
            drop_direction,
            pickup_direction,
            pickup_distance_from_top,
            target_plate_number = to,
            **backend_kwargs,
        )

=======
>>>>>>> 8a0f000b
class PRCXI9300Backend(LiquidHandlerBackend):
    """PRCXI 9300 的后端实现，继承自 LiquidHandlerBackend。

    该类提供了与 PRCXI 9300 设备进行通信的基本方法，包括方案管理、自动化控制、运行状态查询等。
    """

    _num_channels = 8  # 默认通道数为 8
    _is_reset_ok = False
    _ros_node: BaseROS2DeviceNode

    @property
    def is_reset_ok(self) -> bool:
        self._is_reset_ok = self.api_client.get_reset_status()
        return self._is_reset_ok

    matrix_info: MatrixInfo
    protocol_name: str
    steps_todo_list = []

    def __init__(
        self,
        tablets_info: list[WorkTablets],
        host: str = "127.0.0.1",
        port: int = 9999,
        timeout: float = 10.0,
        channel_num: int = 8,
        axis: str = "Left",
        setup=True,
        debug=False,
        matrix_id="",
        is_9320=False,
    ) -> None:
        super().__init__()
        self.tablets_info = tablets_info
        self.matrix_id = matrix_id
        self.api_client = PRCXI9300Api(host, port, timeout, axis, debug, is_9320)
        self.host, self.port, self.timeout = host, port, timeout
        self._num_channels = channel_num
        self._execute_setup = setup
        self.debug = debug
        self.axis = "Left"

    async def shaker_action(self, time: int, module_no: int, amplitude: int, is_wait: bool):
        step = self.api_client.shaker_action(
            time=time,
            module_no=module_no,
            amplitude=amplitude,
            is_wait=is_wait,
        )
        self.steps_todo_list.append(step)
        return step


    async def pick_up_resource(self, pickup: ResourcePickup, **backend_kwargs):
        
        resource=pickup.resource
        offset=pickup.offset
        pickup_distance_from_top=pickup.pickup_distance_from_top
        direction=pickup.direction

        plate_number = int(resource.parent.name.replace("T", ""))
        is_whole_plate = True
        balance_height = 0
        step = self.api_client.clamp_jaw_pick_up(plate_number, is_whole_plate, balance_height)
        
        self.steps_todo_list.append(step)
        return step

    async def drop_resource(self, drop: ResourceDrop, **backend_kwargs):


        plate_number = None
        target_plate_number = backend_kwargs.get("target_plate_number", None)
        if target_plate_number is not None:
            plate_number = int(target_plate_number.name.replace("T", ""))


        is_whole_plate = True
        balance_height = 0
        if plate_number is None:
            raise ValueError("target_plate_number is required when dropping a resource")
        step = self.api_client.clamp_jaw_drop(plate_number, is_whole_plate, balance_height)
        self.steps_todo_list.append(step)
        return step


    async def heater_action(self, temperature: float, time: int):
        print(f"\n\nHeater action: temperature={temperature}, time={time}\n\n")
        # return await self.api_client.heater_action(temperature, time)

    def post_init(self, ros_node: BaseROS2DeviceNode):
        self._ros_node = ros_node

    def create_protocol(self, protocol_name):
        self.protocol_name = protocol_name
        self.steps_todo_list = []

    def run_protocol(self):
        assert self.is_reset_ok, "PRCXI9300Backend is not reset successfully. Please call setup() first."
        run_time = time.time()
        self.matrix_info = MatrixInfo(
            MatrixId=f"{int(run_time)}",
            MatrixName=f"protocol_{run_time}",
            MatrixCount=len(self.tablets_info),
            WorkTablets=self.tablets_info,
        )
        # print(json.dumps(self.matrix_info, indent=2))
        if not len(self.matrix_id):
            res = self.api_client.add_WorkTablet_Matrix(self.matrix_info)
            assert res["Success"], f"Failed to create matrix: {res.get('Message', 'Unknown error')}"
            print(f"PRCXI9300Backend created matrix with ID: {self.matrix_info['MatrixId']}, result: {res}")
            solution_id = self.api_client.add_solution(
                f"protocol_{run_time}", self.matrix_info["MatrixId"], self.steps_todo_list
            )
        else:
            print(f"PRCXI9300Backend using predefined worktable {self.matrix_id}, skipping matrix creation.")
            solution_id = self.api_client.add_solution(f"protocol_{run_time}", self.matrix_id, self.steps_todo_list)
        print(f"PRCXI9300Backend created solution with ID: {solution_id}")
        self.api_client.load_solution(solution_id)
        print(json.dumps(self.steps_todo_list, indent=2))
        if not self.api_client.start():
            return False
        if not self.api_client.wait_for_finish():
            return False
        return True

    @classmethod
    def check_channels(cls, use_channels: List[int]) -> List[int]:
        """检查通道是否符合要求，PRCXI9300Backend 只支持所有 8 个通道。"""
        if use_channels != [0, 1, 2, 3, 4, 5, 6, 7]:
            print("PRCXI9300Backend only supports all 8 channels, using default [0, 1, 2, 3, 4, 5, 6, 7].")
            return [0, 1, 2, 3, 4, 5, 6, 7]
        return use_channels

    async def setup(self):
        await super().setup()
        try:
            if self._execute_setup:
                # 先获取错误代码
                error_code = self.api_client.get_error_code()
                if error_code:
                    print(f"PRCXI9300 error code detected: {error_code}")
                
                # 清除错误代码
                self.api_client.clear_error_code()
                print("PRCXI9300 error code cleared.")
                self.api_client.call("IAutomation", "Stop")
                # 执行重置
                print("Starting PRCXI9300 reset...")
                self.api_client.call("IAutomation", "Reset")
                
                # 检查重置状态并等待完成
                while not self.is_reset_ok:
                    print("Waiting for PRCXI9300 to reset...")
                    if hasattr(self, '_ros_node') and self._ros_node is not None:
                        await self._ros_node.sleep(1)
                    else:
                        await asyncio.sleep(1)
                print("PRCXI9300 reset successfully.")
        except ConnectionRefusedError as e:
            raise RuntimeError(
                f"Failed to connect to PRCXI9300 API at {self.host}:{self.port}. "
                "Please ensure the PRCXI9300 service is running."
            ) from e

    async def stop(self):
        self.api_client.call("IAutomation", "Stop")

    async def pick_up_tips(self, ops: List[Pickup], use_channels: List[int] = None):
        """Pick up tips from the specified resource."""
        # INSERT_YOUR_CODE
        # Ensure use_channels is converted to a list of ints if it's an array
        if hasattr(use_channels, 'tolist'):
            _use_channels = use_channels.tolist()
        else:
            _use_channels = list(use_channels) if use_channels is not None else None
        if _use_channels == [0]:
            axis = "Left"
        elif _use_channels == [1]:
            axis = "Right"
        else:
            raise ValueError("Invalid use channels: " + str(_use_channels))
        plate_indexes = []
        for op in ops:
            plate = op.resource.parent
            deck = plate.parent.parent
            plate_index = deck.children.index(plate.parent)
            # print(f"Plate index: {plate_index}, Plate name: {plate.name}")
            # print(f"Number of children in deck: {len(deck.children)}")

            plate_indexes.append(plate_index)

        if len(set(plate_indexes)) != 1:
            raise ValueError("All pickups must be from the same plate. Found different plates: " + str(plate_indexes))

        tip_columns = []
        for op in ops:
            tipspot = op.resource
            tipspot_index = tipspot.parent.children.index(tipspot)
            tip_columns.append(tipspot_index // 8)
        if len(set(tip_columns)) != 1:
            raise ValueError(
                "All pickups must be from the same tip column. Found different columns: " + str(tip_columns)
            )
        PlateNo = plate_indexes[0] + 1
        hole_col = tip_columns[0] + 1
        hole_row = 1
        if self._num_channels == 1:
            hole_row = tipspot_index % 8 + 1

        step = self.api_client.Load(
            axis=axis,
            dosage=0,
            plate_no=PlateNo,
            is_whole_plate=False,
            hole_row=hole_row,
            hole_col=hole_col,
            blending_times=0,
            balance_height=0,
            plate_or_hole=f"H{hole_col}-8,T{PlateNo}",
            hole_numbers=f"{(hole_col - 1) * 8 + hole_row}" if self._num_channels == 1 else "1,2,3,4,5",
        )
        self.steps_todo_list.append(step)

    async def drop_tips(self, ops: List[Drop], use_channels: List[int] = None):
        """Pick up tips from the specified resource."""
        if hasattr(use_channels, 'tolist'):
            _use_channels = use_channels.tolist()
        else:
            _use_channels = list(use_channels) if use_channels is not None else None
        if _use_channels == [0]:
            axis = "Left"
        elif _use_channels == [1]:
            axis = "Right"
        else:
            raise ValueError("Invalid use channels: " + str(_use_channels))
        # 检查trash #
        if ops[0].resource.name == "trash":

            PlateNo = ops[0].resource.parent.parent.children.index(ops[0].resource.parent) + 1

            step = self.api_client.UnLoad(
                axis=axis,
                dosage=0,
                plate_no=PlateNo,
                is_whole_plate=False,
                hole_row=1,
                hole_col=3,
                blending_times=0,
                balance_height=0,
                plate_or_hole=f"H{1}-8,T{PlateNo}",
                hole_numbers="1,2,3,4,5,6,7,8",
            )
            self.steps_todo_list.append(step)
            return
        # print(ops[0].resource.parent.children.index(ops[0].resource))

        plate_indexes = []
        for op in ops:
            plate = op.resource.parent
            deck = plate.parent.parent
            plate_index = deck.children.index(plate.parent)
            plate_indexes.append(plate_index)
        if len(set(plate_indexes)) != 1:
            raise ValueError(
                "All drop_tips must be from the same plate. Found different plates: " + str(plate_indexes)
            )

        tip_columns = []
        for op in ops:
            tipspot = op.resource
            tipspot_index = tipspot.parent.children.index(tipspot)
            tip_columns.append(tipspot_index // 8)
        if len(set(tip_columns)) != 1:
            raise ValueError(
                "All drop_tips must be from the same tip column. Found different columns: " + str(tip_columns)
            )

        PlateNo = plate_indexes[0] + 1
        hole_col = tip_columns[0] + 1

        if self.channel_num == 1:
            hole_row = tipspot_index % 8 + 1

        step = self.api_client.UnLoad(
            axis=axis,
            dosage=0,
            plate_no=PlateNo,
            is_whole_plate=False,
            hole_row=hole_row,
            hole_col=hole_col,
            blending_times=0,
            balance_height=0,
            plate_or_hole=f"H{hole_col}-8,T{PlateNo}",
            hole_numbers="1,2,3,4,5,6,7,8",
        )
        self.steps_todo_list.append(step)

    async def mix(
        self,
        targets: Sequence[Container],
        mix_time: int = None,
        mix_vol: Optional[int] = None,
        height_to_bottom: Optional[float] = None,
        offsets: Optional[Coordinate] = None,
        mix_rate: Optional[float] = None,
        none_keys: List[str] = [],
    ):
        """Mix liquid in the specified resources."""
        
        plate_indexes = []
        for op in targets:
            deck = op.parent.parent.parent
            plate = op.parent
            plate_index = deck.children.index(plate.parent)
            plate_indexes.append(plate_index)

        if len(set(plate_indexes)) != 1:
            raise ValueError("All pickups must be from the same plate. Found different plates: " + str(plate_indexes))

        tip_columns = []
        for op in targets:
            tipspot_index = op.parent.children.index(op)
            tip_columns.append(tipspot_index // 8)

        if len(set(tip_columns)) != 1:
            raise ValueError(
                "All pickups must be from the same tip column. Found different columns: " + str(tip_columns)
            )

        PlateNo = plate_indexes[0] + 1
        hole_col = tip_columns[0] + 1
        hole_row = 1
        if self.num_channels == 1:
            hole_row = tipspot_index % 8 + 1

        assert mix_time > 0
        step = self.api_client.Blending(
            dosage=mix_vol,
            plate_no=PlateNo,
            is_whole_plate=False,
            hole_row=hole_row,
            hole_col=hole_col,
            blending_times=mix_time,
            balance_height=0,
            plate_or_hole=f"H{hole_col}-8,T{PlateNo}",
            hole_numbers="1,2,3,4,5,6,7,8",
        )
        self.steps_todo_list.append(step)

    async def aspirate(self, ops: List[SingleChannelAspiration], use_channels: List[int] = None):
        """Aspirate liquid from the specified resources."""
        if hasattr(use_channels, 'tolist'):
            _use_channels = use_channels.tolist()
        else:
            _use_channels = list(use_channels) if use_channels is not None else None
        if _use_channels == [0]:
            axis = "Left"
        elif _use_channels == [1]:
            axis = "Right"
        else:
            raise ValueError("Invalid use channels: " + str(_use_channels))
        plate_indexes = []
        for op in ops:
            plate = op.resource.parent
            deck = plate.parent.parent
            plate_index = deck.children.index(plate.parent)
            plate_indexes.append(plate_index)

        if len(set(plate_indexes)) != 1:
            raise ValueError("All pickups must be from the same plate. Found different plates: " + str(plate_indexes))

        tip_columns = []
        for op in ops:
            tipspot = op.resource
            tipspot_index = tipspot.parent.children.index(tipspot)
            tip_columns.append(tipspot_index // 8)

        if len(set(tip_columns)) != 1:
            raise ValueError(
                "All pickups must be from the same tip column. Found different columns: " + str(tip_columns)
            )

        volumes = [op.volume for op in ops]
        if len(set(volumes)) != 1:
            raise ValueError("All aspirate volumes must be the same. Found different volumes: " + str(volumes))

        PlateNo = plate_indexes[0] + 1
        hole_col = tip_columns[0] + 1
        hole_row = 1
        if self.num_channels == 1:
            hole_row = tipspot_index % 8 + 1

        step = self.api_client.Imbibing(
            axis=axis,
            dosage=int(volumes[0]),
            plate_no=PlateNo,
            is_whole_plate=False,
            hole_row=hole_row,
            hole_col=hole_col,
            blending_times=0,
            balance_height=0,
            plate_or_hole=f"H{hole_col}-8,T{PlateNo}",
            hole_numbers="1,2,3,4,5,6,7,8",
        )
        self.steps_todo_list.append(step)

    async def dispense(self, ops: List[SingleChannelDispense], use_channels: List[int] = None):
        """Dispense liquid into the specified resources."""
        if hasattr(use_channels, 'tolist'):
            _use_channels = use_channels.tolist()
        else:
            _use_channels = list(use_channels) if use_channels is not None else None
        if _use_channels == [0]:
            axis = "Left"
        elif _use_channels == [1]:
            axis = "Right"
        else:
            raise ValueError("Invalid use channels: " + str(_use_channels))
        plate_indexes = []
        for op in ops:
            plate = op.resource.parent
            deck = plate.parent.parent
            plate_index = deck.children.index(plate.parent)
            plate_indexes.append(plate_index)

        if len(set(plate_indexes)) != 1:
            raise ValueError("All dispense must be from the same plate. Found different plates: " + str(plate_indexes))

        tip_columns = []
        for op in ops:
            tipspot = op.resource
            tipspot_index = tipspot.parent.children.index(tipspot)
            tip_columns.append(tipspot_index // 8)

        if len(set(tip_columns)) != 1:
            raise ValueError(
                "All dispense must be from the same tip column. Found different columns: " + str(tip_columns)
            )

        volumes = [op.volume for op in ops]
        if len(set(volumes)) != 1:
            raise ValueError("All dispense volumes must be the same. Found different volumes: " + str(volumes))

        PlateNo = plate_indexes[0] + 1
        hole_col = tip_columns[0] + 1

        hole_row = 1
        if self.num_channels == 1:
            hole_row = tipspot_index % 8 + 1

        step = self.api_client.Tapping(
            axis=axis,
            dosage=int(volumes[0]),
            plate_no=PlateNo,
            is_whole_plate=False,
            hole_row=hole_row,
            hole_col=hole_col,
            blending_times=0,
            balance_height=0,
            plate_or_hole=f"H{hole_col}-8,T{PlateNo}",
            hole_numbers="1,2,3,4,5,6,7,8",
        )
        self.steps_todo_list.append(step)

    async def pick_up_tips96(self, pickup: PickupTipRack):
        raise NotImplementedError("The PRCXI backend does not support the 96 head.")

    async def drop_tips96(self, drop: DropTipRack):
        raise NotImplementedError("The PRCXI backend does not support the 96 head.")

    async def aspirate96(self, aspiration: Union[MultiHeadAspirationPlate, MultiHeadAspirationContainer]):
        raise NotImplementedError("The Opentrons backend does not support the 96 head.")

    async def dispense96(self, dispense: Union[MultiHeadDispensePlate, MultiHeadDispenseContainer]):
        raise NotImplementedError("The Opentrons backend does not support the 96 head.")

    async def move_picked_up_resource(self, move: ResourceMove):
        pass

    def can_pick_up_tip(self, channel_idx: int, tip: Tip) -> bool:
        return True  # PRCXI9300Backend does not have tip compatibility issues

    def serialize(self) -> dict:
        raise NotImplementedError()

    @property
    def num_channels(self) -> int:
        return self._num_channels


class PRCXI9300Api:
    def __init__(
        self,
        host: str = "127.0.0.1",
        port: int = 9999,
        timeout: float = 10.0,
        axis="Left",
        debug: bool = False,
        is_9320: bool = False,
    ) -> None:
        self.host, self.port, self.timeout = host, port, timeout
        self.debug = debug
        self.axis = axis
        self.is_9320 = is_9320

    @staticmethod
    def _len_prefix(n: int) -> bytes:
        return bytes.fromhex(format(n, "016x"))

    def _raw_request(self, payload: str) -> str:
        if self.debug:
            # 调试/仿真模式下直接返回可解析的模拟 JSON，避免后续 json.loads 报错
            try:
                req = json.loads(payload)
                method = req.get("MethodName")
            except Exception:
                method = None

            data: Any = True
            if method in {"AddSolution"}:
                data = str(uuid.uuid4())
            elif method in {"AddWorkTabletMatrix", "AddWorkTabletMatrix2"}:
                data = {"Success": True, "Message": "debug mock"}
            elif method in {"GetErrorCode"}:
                data = ""
            elif method in {"RemoveErrorCodet", "Reset", "Start", "LoadSolution", "Pause", "Resume", "Stop"}:
                data = True
            elif method in {"GetStepStateList", "GetStepStatus", "GetStepState"}:
                data = []
            elif method in {"GetLocation"}:
                data = {"X": 0, "Y": 0, "Z": 0}
            elif method in {"GetResetStatus"}:
                data = False

            return json.dumps({"Success": True, "Msg": "debug mock", "Data": data})
        with contextlib.closing(socket.socket()) as sock:
            sock.settimeout(self.timeout)
            sock.connect((self.host, self.port))
            data = payload.encode()
            sock.sendall(self._len_prefix(len(data)) + data)

            chunks, first = [], True
            while True:
                chunk = sock.recv(4096)
                if not chunk:
                    break
                if first:
                    chunk, first = chunk[8:], False
                chunks.append(chunk)
            return b"".join(chunks).decode()

    # ---------------------------------------------------- 方案相关（ISolution）
    def list_solutions(self) -> List[Dict[str, Any]]:
        """GetSolutionList"""
        return self.call("ISolution", "GetSolutionList")

    def load_solution(self, solution_id: str) -> bool:
        """LoadSolution"""
        return self.call("ISolution", "LoadSolution", [solution_id])

    def add_solution(self, name: str, matrix_id: str, steps: List[Dict[str, Any]]) -> str:
        """AddSolution → 返回新方案 GUID"""
        return self.call("ISolution", "AddSolution", [name, matrix_id, steps])

    # ---------------------------------------------------- 自动化控制（IAutomation）
    def start(self) -> bool:
        return self.call("IAutomation", "Start")

    def wait_for_finish(self) -> bool:
        success = False
        start = False
        while not success:
            status = self.step_state_list()
            if len(status) == 1:
                start = True
            if status is None:
                break
            if len(status) == 0:
                break
            if status[-1]["State"] == 2 and start:
                success = True
            elif status[-1]["State"] > 2:
                break
            elif status[-1]["State"] == 0:
                start = True
            else:
                time.sleep(1)
        return success


    def call(self, service: str, method: str, params: Optional[list] = None) -> Any:
        payload = json.dumps(
            {"ServiceName": service, "MethodName": method, "Paramters": params or []}, separators=(",", ":")
        )
        resp = json.loads(self._raw_request(payload))
        if not resp.get("Success", False):
            raise PRCXIError(resp.get("Msg", "Unknown error"))
        data = resp.get("Data")
        try:
            return json.loads(data)
        except (TypeError, json.JSONDecodeError):
            return data

    def pause(self) -> bool:
        """Pause"""
        return self.call("IAutomation", "Pause")

    def resume(self) -> bool:
        """Resume"""
        return self.call("IAutomation", "Resume")

    def get_error_code(self) -> Optional[str]:
        """GetErrorCode"""
        return self.call("IAutomation", "GetErrorCode")

    def get_reset_status(self) -> bool:
        """GetErrorCode"""
        if self.debug:
            return True
        res = self.call("IAutomation", "GetResetStatus")
        return not res

    def clear_error_code(self) -> bool:
        """RemoveErrorCodet"""
        return self.call("IAutomation", "RemoveErrorCodet")

    # ---------------------------------------------------- 运行状态（IMachineState）
    def step_state_list(self) -> List[Dict[str, Any]]:
        """GetStepStateList"""
        return self.call("IMachineState", "GetStepStateList")

    def step_status(self, seq_num: int) -> Dict[str, Any]:
        """GetStepStatus"""
        return self.call("IMachineState", "GetStepStatus", [seq_num])

    def step_state(self, seq_num: int) -> Dict[str, Any]:
        """GetStepState"""
        return self.call("IMachineState", "GetStepState", [seq_num])

    def axis_location(self, axis_num: int = 1) -> Dict[str, Any]:
        """GetLocation"""
        return self.call("IMachineState", "GetLocation", [axis_num])

    # ---------------------------------------------------- 版位矩阵（IMatrix）
    def get_all_materials(self) -> Dict[str, Any]:
        """GetStepState"""
        return self.call("IMatrix", "GetAllMaterial", [])

    def list_matrices(self) -> List[Dict[str, Any]]:
        """GetWorkTabletMatrices"""
        return self.call("IMatrix", "GetWorkTabletMatrices")

    def matrix_by_id(self, matrix_id: str) -> Dict[str, Any]:
        """GetWorkTabletMatrixById"""
        return self.call("IMatrix", "GetWorkTabletMatrixById", [matrix_id])

    def add_WorkTablet_Matrix(self, matrix: MatrixInfo):
        return self.call("IMatrix", "AddWorkTabletMatrix2" if self.is_9320 else "AddWorkTabletMatrix", [matrix])

    def Load(
        self,
        dosage: int,
        plate_no: int,
        is_whole_plate: bool,
        hole_row: int,
        hole_col: int,
        blending_times: int,
        balance_height: int,
        plate_or_hole: str,
        hole_numbers: str,
        assist_fun1: str = "",
        assist_fun2: str = "",
        assist_fun3: str = "",
        assist_fun4: str = "",
        assist_fun5: str = "",
        liquid_method: str = "NormalDispense",
        axis: str = "Left",
    ) -> Dict[str, Any]:
        return {
            "StepAxis": axis,
            "Function": "Load",
            "DosageNum": dosage,
            "PlateNo": plate_no,
            "IsWholePlate": is_whole_plate,
            "HoleRow": hole_row,
            "HoleCol": hole_col,
            "BlendingTimes": blending_times,
            "BalanceHeight": balance_height,
            "PlateOrHoleNum": plate_or_hole,
            "AssistFun1": assist_fun1,
            "AssistFun2": assist_fun2,
            "AssistFun3": assist_fun3,
            "AssistFun4": assist_fun4,
            "AssistFun5": assist_fun5,
            "HoleNumbers": hole_numbers,
            "LiquidDispensingMethod": liquid_method,
        }

    def Imbibing(
        self,
        dosage: int,
        plate_no: int,
        is_whole_plate: bool,
        hole_row: int,
        hole_col: int,
        blending_times: int,
        balance_height: int,
        plate_or_hole: str,
        hole_numbers: str,
        assist_fun1: str = "",
        assist_fun2: str = "",
        assist_fun3: str = "",
        assist_fun4: str = "",
        assist_fun5: str = "",
        liquid_method: str = "NormalDispense",
        axis: str = "Left",
        ) -> Dict[str, Any]:
        return {
            "StepAxis": axis,
            "Function": "Imbibing",
            "DosageNum": dosage,
            "PlateNo": plate_no,
            "IsWholePlate": is_whole_plate,
            "HoleRow": hole_row,
            "HoleCol": hole_col,
            "BlendingTimes": blending_times,
            "BalanceHeight": balance_height,
            "PlateOrHoleNum": plate_or_hole,
            "AssistFun1": assist_fun1,
            "AssistFun2": assist_fun2,
            "AssistFun3": assist_fun3,
            "AssistFun4": assist_fun4,
            "AssistFun5": assist_fun5,
            "HoleNumbers": hole_numbers,
            "LiquidDispensingMethod": liquid_method,
        }

    def Tapping(
        self,
        dosage: int,
        plate_no: int,
        is_whole_plate: bool,
        hole_row: int,
        hole_col: int,
        blending_times: int,
        balance_height: int,
        plate_or_hole: str,
        hole_numbers: str,
        assist_fun1: str = "",
        assist_fun2: str = "",
        assist_fun3: str = "",
        assist_fun4: str = "",
        assist_fun5: str = "",
        liquid_method: str = "NormalDispense",
        axis: str = "Left",
    ) -> Dict[str, Any]:
        return {
            "StepAxis": axis,
            "Function": "Tapping",
            "DosageNum": dosage,
            "PlateNo": plate_no,
            "IsWholePlate": is_whole_plate,
            "HoleRow": hole_row,
            "HoleCol": hole_col,
            "BlendingTimes": blending_times,
            "BalanceHeight": balance_height,
            "PlateOrHoleNum": plate_or_hole,
            "AssistFun1": assist_fun1,
            "AssistFun2": assist_fun2,
            "AssistFun3": assist_fun3,
            "AssistFun4": assist_fun4,
            "AssistFun5": assist_fun5,
            "HoleNumbers": hole_numbers,
            "LiquidDispensingMethod": liquid_method,
        }

    def Blending(
        self,
        dosage: int,
        plate_no: int,
        is_whole_plate: bool,
        hole_row: int,
        hole_col: int,
        blending_times: int,
        balance_height: int,
        plate_or_hole: str,
        hole_numbers: str,
        assist_fun1: str = "",
        assist_fun2: str = "",
        assist_fun3: str = "",
        assist_fun4: str = "",
        assist_fun5: str = "",
        liquid_method: str = "NormalDispense",
        axis: str = "Left",
        ) -> Dict[str, Any]:
        return {
            "StepAxis": axis,
            "Function": "Blending",
            "DosageNum": dosage,
            "PlateNo": plate_no,
            "IsWholePlate": is_whole_plate,
            "HoleRow": hole_row,
            "HoleCol": hole_col,
            "BlendingTimes": blending_times,
            "BalanceHeight": balance_height,
            "PlateOrHoleNum": plate_or_hole,
            "AssistFun1": assist_fun1,
            "AssistFun2": assist_fun2,
            "AssistFun3": assist_fun3,
            "AssistFun4": assist_fun4,
            "AssistFun5": assist_fun5,
            "HoleNumbers": hole_numbers,
            "LiquidDispensingMethod": liquid_method,
        }

    def UnLoad(
        self,
        dosage: int,
        plate_no: int,
        is_whole_plate: bool,
        hole_row: int,
        hole_col: int,
        blending_times: int,
        balance_height: int,
        plate_or_hole: str,
        hole_numbers: str,
        assist_fun1: str = "",
        assist_fun2: str = "",
        assist_fun3: str = "",
        assist_fun4: str = "",
        assist_fun5: str = "",
        liquid_method: str = "NormalDispense",
        axis: str = "Left",
    ) -> Dict[str, Any]:
        return {
            "StepAxis": axis,
            "Function": "UnLoad",
            "DosageNum": dosage,
            "PlateNo": plate_no,
            "IsWholePlate": is_whole_plate,
            "HoleRow": hole_row,
            "HoleCol": hole_col,
            "BlendingTimes": blending_times,
            "BalanceHeight": balance_height,
            "PlateOrHoleNum": plate_or_hole,
            "AssistFun1": assist_fun1,
            "AssistFun2": assist_fun2,
            "AssistFun3": assist_fun3,
            "AssistFun4": assist_fun4,
            "AssistFun5": assist_fun5,
            "HoleNumbers": hole_numbers,
            "LiquidDispensingMethod": liquid_method,
        }

    def clamp_jaw_pick_up(self,
        plate_no: int,
        is_whole_plate: bool,
        balance_height: int,

    ) -> Dict[str, Any]:
        return {
            "StepAxis": "ClampingJaw",
            "Function": "DefectiveLift",
            "PlateNo": plate_no,
            "IsWholePlate": is_whole_plate,
            "HoleRow": 1,
            "HoleCol": 1,
            "BalanceHeight": balance_height,
            "PlateOrHoleNum": f"T{plate_no}"
        }

    def clamp_jaw_drop(
        self,
        plate_no: int,
        is_whole_plate: bool,
        balance_height: int,

    ) -> Dict[str, Any]:
        return {
            "StepAxis": "ClampingJaw",
            "Function": "PutDown",
            "PlateNo": plate_no,
            "IsWholePlate": is_whole_plate,
            "HoleRow": 1,
            "HoleCol": 1,
            "BalanceHeight": balance_height,
            "PlateOrHoleNum": f"T{plate_no}"
        }

    def shaker_action(self, time: int, module_no: int, amplitude: int, is_wait: bool):
        return {
            "StepAxis": "Left",
            "Function": "Shaking",
            "AssistFun1": time,
            "AssistFun2": module_no,
            "AssistFun3": amplitude,
            "AssistFun4": is_wait,
        }

class DefaultLayout:

    def __init__(self, product_name: str = "PRCXI9300"):
        self.labresource = {}
        if product_name not in ["PRCXI9300", "PRCXI9320"]:
            raise ValueError(
                f"Unsupported product_name: {product_name}. Only 'PRCXI9300' and 'PRCXI9320' are supported."
            )

        if product_name == "PRCXI9300":
            self.rows = 2
            self.columns = 3
            self.layout = [1, 2, 3, 4, 5, 6]
            self.trash_slot = 3
            self.waste_liquid_slot = 6

        elif product_name == "PRCXI9320":
            self.rows = 4
            self.columns = 4
            self.layout = [1, 2, 3, 4, 5, 6, 7, 8, 9, 10, 11, 12, 13, 14, 15, 16]
            self.trash_slot = 16
            self.waste_liquid_slot = 12
            self.default_layout = {
                "MatrixId": f"{time.time()}",
                "MatrixName": f"{time.time()}",
                "MatrixCount": 16,
                "WorkTablets": [
                    {
                        "Number": 1,
                        "Code": "T1",
                        "Material": {"uuid": "57b1e4711e9e4a32b529f3132fc5931f", "materialEnum": 0},
                    },
                    {
                        "Number": 2,
                        "Code": "T2",
                        "Material": {"uuid": "57b1e4711e9e4a32b529f3132fc5931f", "materialEnum": 0},
                    },
                    {
                        "Number": 3,
                        "Code": "T3",
                        "Material": {"uuid": "57b1e4711e9e4a32b529f3132fc5931f", "materialEnum": 0},
                    },
                    {
                        "Number": 4,
                        "Code": "T4",
                        "Material": {"uuid": "57b1e4711e9e4a32b529f3132fc5931f", "materialEnum": 0},
                    },
                    {
                        "Number": 5,
                        "Code": "T5",
                        "Material": {"uuid": "57b1e4711e9e4a32b529f3132fc5931f", "materialEnum": 0},
                    },
                    {
                        "Number": 6,
                        "Code": "T6",
                        "Material": {"uuid": "57b1e4711e9e4a32b529f3132fc5931f", "materialEnum": 0},
                    },
                    {
                        "Number": 7,
                        "Code": "T7",
                        "Material": {"uuid": "57b1e4711e9e4a32b529f3132fc5931f", "materialEnum": 0},
                    },
                    {
                        "Number": 8,
                        "Code": "T8",
                        "Material": {"uuid": "57b1e4711e9e4a32b529f3132fc5931f", "materialEnum": 0},
                    },
                    {
                        "Number": 9,
                        "Code": "T9",
                        "Material": {"uuid": "57b1e4711e9e4a32b529f3132fc5931f", "materialEnum": 0},
                    },
                    {
                        "Number": 10,
                        "Code": "T10",
                        "Material": {"uuid": "57b1e4711e9e4a32b529f3132fc5931f", "materialEnum": 0},
                    },
                    {
                        "Number": 11,
                        "Code": "T11",
                        "Material": {"uuid": "57b1e4711e9e4a32b529f3132fc5931f", "materialEnum": 0},
                    },
                    {
                        "Number": 12,
                        "Code": "T12",
                        "Material": {"uuid": "730067cf07ae43849ddf4034299030e9", "materialEnum": 0},
                    },  # 这个设置成废液槽，用储液槽表示
                    {
                        "Number": 13,
                        "Code": "T13",
                        "Material": {"uuid": "57b1e4711e9e4a32b529f3132fc5931f", "materialEnum": 0},
                    },
                    {
                        "Number": 14,
                        "Code": "T14",
                        "Material": {"uuid": "57b1e4711e9e4a32b529f3132fc5931f", "materialEnum": 0},
                    },
                    {
                        "Number": 15,
                        "Code": "T15",
                        "Material": {"uuid": "57b1e4711e9e4a32b529f3132fc5931f", "materialEnum": 0},
                    },
                    {
                        "Number": 16,
                        "Code": "T16",
                        "Material": {"uuid": "730067cf07ae43849ddf4034299030e9", "materialEnum": 0},
                    },  # 这个设置成垃圾桶，用储液槽表示
                ],
            }

    def get_layout(self) -> Dict[str, Any]:
        return {
            "rows": self.rows,
            "columns": self.columns,
            "layout": self.layout,
            "trash_slot": self.trash_slot,
            "waste_liquid_slot": self.waste_liquid_slot,
        }

    def get_trash_slot(self) -> int:
        return self.trash_slot

    def get_waste_liquid_slot(self) -> int:
        return self.waste_liquid_slot

    def add_lab_resource(self, material_info):
        self.labresource = material_info

    def recommend_layout(self, needs: List[Tuple[str, str, int]]) -> Dict[str, Any]:
        layout_list = []
        for reagent_name, material_name, count in needs:

            if material_name not in self.labresource:
                raise ValueError(f"Material {reagent_name} not found in lab resources.")

            # 预留位置12和16不动
        reserved_positions = {12, 16}
        available_positions = [i for i in range(1, 17) if i not in reserved_positions]

        # 计算总需求
        total_needed = sum(count for _, _, count in needs)
        if total_needed > len(available_positions):
            raise ValueError(
                f"需要 {total_needed} 个位置，但只有 {len(available_positions)} 个可用位置（排除位置12和16）"
            )

            # 依次分配位置
        current_pos = 0
        for reagent_name, material_name, count in needs:

            material_uuid = self.labresource[material_name]["uuid"]
            material_enum = self.labresource[material_name]["materialEnum"]

            for _ in range(count):
                if current_pos >= len(available_positions):
                    raise ValueError("位置不足，无法分配更多物料")

                position = available_positions[current_pos]
                # 找到对应的tablet并更新
                for tablet in self.default_layout["WorkTablets"]:
                    if tablet["Number"] == position:
                        tablet["Material"]["uuid"] = material_uuid
                        tablet["Material"]["materialEnum"] = material_enum
                        layout_list.append(
                            dict(reagent_name=reagent_name, material_name=material_name, positions=position)
                        )
                        break
                current_pos += 1
        return self.default_layout, layout_list


if __name__ == "__main__":
    # Example usage
    # 1. 用导出的json，给每个T1 T2板子设定相应的物料，如果是孔板和枪头盒，要对应区分
    # 2. backend需要支持num channel为1的情况
    # 3. 设计一个单点动作流程，可以跑
    # 4.

    # deck = PRCXI9300Deck(name="PRCXI_Deck_9300", size_x=100, size_y=100, size_z=100)

    # from pylabrobot.resources.opentrons.tip_racks import opentrons_96_tiprack_300ul,opentrons_96_tiprack_10ul
    # from pylabrobot.resources.opentrons.plates import corning_96_wellplate_360ul_flat, nest_96_wellplate_2ml_deep

    # def get_well_container(name: str) -> PRCXI9300Container:
    #     well_containers = corning_96_wellplate_360ul_flat(name).serialize()
    #     plate = PRCXI9300Container(name=name, size_x=50, size_y=50, size_z=10, category="plate",
    #                        ordering=well_containers["ordering"])
    #     plate_serialized = plate.serialize()
    #     plate_serialized["parent_name"] = deck.name
    #     well_containers.update({k: v for k, v in plate_serialized.items() if k not in ["children"]})
    #     new_plate: PRCXI9300Container = PRCXI9300Container.deserialize(well_containers)
    #     return new_plate

    # def get_tip_rack(name: str) -> PRCXI9300Container:
    #     tip_racks = opentrons_96_tiprack_300ul("name").serialize()
    #     tip_rack = PRCXI9300Container(name=name, size_x=50, size_y=50, size_z=10, category="tip_rack",
    #                        ordering=tip_racks["ordering"])
    #     tip_rack_serialized = tip_rack.serialize()
    #     tip_rack_serialized["parent_name"] = deck.name
    #     tip_racks.update({k: v for k, v in tip_rack_serialized.items() if k not in ["children"]})
    #     new_tip_rack: PRCXI9300Container = PRCXI9300Container.deserialize(tip_racks)
    #     return new_tip_rack

    # plate1 = get_tip_rack("RackT1")
    # plate1.load_state({
    #     "Material": {
    #         "uuid": "076250742950465b9d6ea29a225dfb00",
    #         "Code": "ZX-001-300",
    #         "Name": "300μL Tip头"
    #     }
    # })

    # plate2 = get_well_container("PlateT2")
    # plate2.load_state({
    #     "Material": {
    #         "uuid": "57b1e4711e9e4a32b529f3132fc5931f",
    #         "Code": "ZX-019-2.2",
    #         "Name": "96深孔板"
    #     }
    # })

    # plate3 = PRCXI9300Trash("trash", size_x=50, size_y=100, size_z=10, category="trash")
    # plate3.load_state({
    #     "Material": {
    #         "uuid": "730067cf07ae43849ddf4034299030e9"
    #     }
    # })

    # plate4 = get_well_container("PlateT4")
    # plate4.load_state({
    #     "Material": {
    #         "uuid": "57b1e4711e9e4a32b529f3132fc5931f",
    #         "Code": "ZX-019-2.2",
    #         "Name": "96深孔板"
    #     }
    # })

    # plate5 = get_well_container("PlateT5")
    # plate5.load_state({
    #     "Material": {
    #         "uuid": "57b1e4711e9e4a32b529f3132fc5931f",
    #         "Code": "ZX-019-2.2",
    #         "Name": "96深孔板"
    #     }
    # })
    # plate6 = get_well_container("PlateT6")

    # plate6.load_state({
    #     "Material": {
    #         "uuid": "57b1e4711e9e4a32b529f3132fc5931f",
    #         "Code": "ZX-019-2.2",
    #         "Name": "96深孔板"
    #     }
    # })

    # deck.assign_child_resource(plate1, location=Coordinate(0, 0, 0))
    # deck.assign_child_resource(plate2, location=Coordinate(0, 0, 0))
    # deck.assign_child_resource(plate3, location=Coordinate(0, 0, 0))
    # deck.assign_child_resource(plate4, location=Coordinate(0, 0, 0))
    # deck.assign_child_resource(plate5, location=Coordinate(0, 0, 0))
    # deck.assign_child_resource(plate6, location=Coordinate(0, 0, 0))

    # # # plate_2_liquids = [[('water', 500)]]*96

    # # # plate2.set_well_liquids(plate_2_liquids)

    # handler = PRCXI9300Handler(deck=deck, host="10.181.214.132", port=9999,
    #                            timeout=10.0, setup=False, debug=False,
    #                            simulator=True,
    #                            matrix_id="71593",
    #                            channel_num=8, axis="Left")  # Initialize the handler with the deck and host settings

    # plate_2_liquids = handler.set_group("water", plate2.children[:8], [200]*8)

    # plate5_liquids = handler.set_group("master_mix", plate5.children[:8], [100]*8)

    # handler.set_tiprack([plate1])
    # asyncio.run(handler.setup())  # Initialize the handler and setup the connection
    # from pylabrobot.resources import set_volume_tracking
    # from pylabrobot.resources import set_tip_tracking
    # set_volume_tracking(enabled=True)
    # from unilabos.resources.graphio import *
    # # A = tree_to_list([resource_plr_to_ulab(deck)])
    # # with open("deck_9300_new.json", "w", encoding="utf-8") as f:
    # #     json.dump(A, f, indent=4, ensure_ascii=False)
    # asyncio.run(handler.create_protocol(protocol_name="Test Protocol"))  # Initialize the backend and setup the connection
    # asyncio.run(handler.transfer_group("water", "master_mix", 100))  # Reset tip tracking

    # asyncio.run(handler.pick_up_tips(plate1.children[:8],[0,1,2,3,4,5,6,7]))
    # print(plate1.children[:8])
    # asyncio.run(handler.aspirate(plate2.children[:8],[50]*8, [0,1,2,3,4,5,6,7]))
    # print(plate2.children[:8])
    # asyncio.run(handler.dispense(plate5.children[:8],[50]*8,[0,1,2,3,4,5,6,7]))
    # print(plate5.children[:8])

    # #asyncio.run(handler.drop_tips(tip_rack.children[8:16],[0,1,2,3,4,5,6,7]))
    # asyncio.run(handler.discard_tips([0,1,2,3,4,5,6,7]))

    # asyncio.run(handler.mix(well_containers.children[:8
    # ], mix_time=3, mix_vol=50, height_to_bottom=0.5, offsets=Coordinate(0, 0, 0), mix_rate=100))
    # #print(json.dumps(handler._unilabos_backend.steps_todo_list, indent=2))  # Print matrix info
    # asyncio.run(handler.add_liquid(
    #     asp_vols=[100]*16,
    #     dis_vols=[100]*16,
    #     reagent_sources=plate2.children[:16],
    #     targets=plate5.children[:16],
    #     use_channels=[0, 1, 2, 3, 4, 5, 6, 7],
    #     flow_rates=[None] * 32,
    #     offsets=[Coordinate(0, 0, 0)] * 32,
    #     liquid_height=[None] * 16,
    #     blow_out_air_volume=[None] * 16,
    #     delays=None,
    #     mix_time=3,
    #     mix_vol=50,
    #     spread="wide",
    # ))
    # asyncio.run(handler.run_protocol())  # Run the protocol
    # asyncio.run(handler.remove_liquid(
    #     vols=[100]*16,
    #     sources=plate2.children[-16:],
    #     waste_liquid=plate5.children[:16], # 这个有些奇怪，但是好像也只能这么写
    #     use_channels=[0, 1, 2, 3, 4, 5, 6, 7],
    #     flow_rates=[None] * 32,
    #     offsets=[Coordinate(0, 0, 0)] * 32,
    #     liquid_height=[None] * 32,
    #     blow_out_air_volume=[None] * 32,
    #     spread="wide",
    # ))

    # acid = [20]*8+[40]*8+[60]*8+[80]*8+[100]*8+[120]*8+[140]*8+[160]*8+[180]*8+[200]*8+[220]*8+[240]*8
    # alkaline = acid[::-1]  # Reverse the acid list for alkaline
    # asyncio.run(handler.transfer_liquid(
    #     asp_vols=acid,
    #     dis_vols=acid,
    #     tip_racks=[plate1],
    #     sources=plate2.children[:],
    #     targets=plate5.children[:],
    #     use_channels=[0, 1, 2, 3, 4, 5, 6, 7],
    #     offsets=[Coordinate(0, 0, 0)] * 32,
    #     asp_flow_rates=[None] * 16,
    #     dis_flow_rates=[None] * 16,
    #     liquid_height=[None] * 32,
    #     blow_out_air_volume=[None] * 32,
    #     mix_times=3,
    #     mix_vol=50,
    #     spread="wide",
    # ))
    # asyncio.run(handler.run_protocol())  # Run the protocol
    # # input("Running protocol...")
    # # input("Press Enter to continue...")  # Wait for user input before proceeding
    # # print("PRCXI9300Handler initialized with deck and host settings.")

    ### 9320 ###

    deck = PRCXI9300Deck(name="PRCXI_Deck", size_x=100, size_y=100, size_z=100)

    from pylabrobot.resources.opentrons.tip_racks import tipone_96_tiprack_200ul, opentrons_96_tiprack_10ul
    from pylabrobot.resources.opentrons.plates import corning_96_wellplate_360ul_flat, nest_96_wellplate_2ml_deep

    def get_well_container(name: str) -> PRCXI9300Plate:
        well_containers = corning_96_wellplate_360ul_flat(name).serialize()
        plate = PRCXI9300Plate(
            name=name, size_x=50, size_y=50, size_z=10, category="plate", ordered_items=well_containers["ordering"]
        )
        plate_serialized = plate.serialize()
        plate_serialized["parent_name"] = deck.name
        well_containers.update({k: v for k, v in plate_serialized.items() if k not in ["children"]})
        new_plate: PRCXI9300Plate = PRCXI9300Plate.deserialize(well_containers)
        return new_plate

    def get_tip_rack(name: str, child_prefix: str = "tip") -> PRCXI9300TipRack:
        tip_racks = opentrons_96_tiprack_10ul(name).serialize()
        tip_rack = PRCXI9300TipRack(
            name=name,
            size_x=50,
            size_y=50,
            size_z=10,
            category="tip_rack",
            ordered_items=collections.OrderedDict({k: f"{child_prefix}_{k}" for k, v in tip_racks["ordering"].items()}),
        )
        tip_rack_serialized = tip_rack.serialize()
        tip_rack_serialized["parent_name"] = deck.name
        tip_racks.update({k: v for k, v in tip_rack_serialized.items() if k not in ["children"]})
        new_tip_rack: PRCXI9300TipRack = PRCXI9300TipRack.deserialize(tip_racks)
        return new_tip_rack

    plate1 = get_tip_rack("RackT1")
    plate1.load_state(
        {"Material": {"uuid": "068b3815e36b4a72a59bae017011b29f", "Code": "ZX-001-10+", "Name": "10μL加长 Tip头"}}
    )
    plate2 = get_well_container("PlateT2")
    plate2.load_state(
        {"Material": {"uuid": "b05b3b2aafd94ec38ea0cd3215ecea8f", "Code": "ZX-78-096", "Name": "细菌培养皿"}}
    )
    plate3 = get_well_container("PlateT3")
    plate3.load_state(
        {
            "Material": {
                "uuid": "04211a2dc93547fe9bf6121eac533650",
            }
        }
    )
    plate4 = get_well_container("PlateT4")
    plate4.load_state(
        {"Material": {"uuid": "b05b3b2aafd94ec38ea0cd3215ecea8f", "Code": "ZX-78-096", "Name": "细菌培养皿"}}
    )

    plate5 = get_tip_rack("RackT5")
    plate5.load_state(
        {
            "Material": {
                "uuid": "076250742950465b9d6ea29a225dfb00",
                "Code": "ZX-001-300",
                "SupplyType": 1,
                "Name": "300μL Tip头",
            }
        }
    )
    plate6 = get_well_container("PlateT6")
    plate6.load_state(
        {
            "Material": {
                "uuid": "e146697c395e4eabb3d6b74f0dd6aaf7",
                "Code": "1",
                "SupplyType": 1,
                "Name": "ep适配器",
                "SummaryName": "ep适配器",
            }
        }
    )
    plate7 = PRCXI9300Plate(
        name="plateT7", size_x=50, size_y=50, size_z=10, category="plate", ordered_items=collections.OrderedDict()
    )
    plate7.load_state({"Material": {"uuid": "04211a2dc93547fe9bf6121eac533650"}})
    plate8 = get_tip_rack("PlateT8")
    plate8.load_state({"Material": {"uuid": "04211a2dc93547fe9bf6121eac533650"}})
    plate9 = get_well_container("PlateT9")
    plate9.load_state(
        {
            "Material": {
                "uuid": "4a043a07c65a4f9bb97745e1f129b165",
                "Code": "ZX-58-0001",
                "SupplyType": 2,
                "Name": "全裙边 PCR适配器",
                "SummaryName": "全裙边 PCR适配器",
            }
        }
    )
    plate10 = get_well_container("PlateT10")
    plate10.load_state(
        {
            "Material": {
                "uuid": "4a043a07c65a4f9bb97745e1f129b165",
                "Code": "ZX-58-0001",
                "SupplyType": 2,
                "Name": "全裙边 PCR适配器",
                "SummaryName": "全裙边 PCR适配器",
            }
        }
    )
    plate11 = get_well_container("PlateT11")
    plate11.load_state(
        {
            "Material": {
                "uuid": "04211a2dc93547fe9bf6121eac533650",
            }
        }
    )
    plate12 = get_well_container("PlateT12")
    plate12.load_state({"Material": {"uuid": "04211a2dc93547fe9bf6121eac533650"}})
    plate13 = get_well_container("PlateT13")
    plate13.load_state(
        {
            "Material": {
                "uuid": "4a043a07c65a4f9bb97745e1f129b165",
                "Code": "ZX-58-0001",
                "SupplyType": 2,
                "Name": "全裙边 PCR适配器",
                "SummaryName": "全裙边 PCR适配器",
            }
        }
    ),
    plate14 = get_well_container("PlateT14")
    plate14.load_state(
        {
            "Material": {
                "uuid": "4a043a07c65a4f9bb97745e1f129b165",
                "Code": "ZX-58-0001",
                "SupplyType": 2,
                "Name": "全裙边 PCR适配器",
                "SummaryName": "全裙边 PCR适配器",
            }
        }
    ),
    plate15 = get_well_container("PlateT15")
    plate15.load_state({"Material": {"uuid": "04211a2dc93547fe9bf6121eac533650"}})

    trash = PRCXI9300Trash(name="trash", size_x=50, size_y=50, size_z=10, category="trash")
    trash.load_state({"Material": {"uuid": "730067cf07ae43849ddf4034299030e9"}})

    # container_for_nothing = PRCXI9300Container(name="container_for_nothing", size_x=50, size_y=50, size_z=10, category="plate", ordering=collections.OrderedDict())

    deck.assign_child_resource(plate1, location=Coordinate(0, 0, 0))
    deck.assign_child_resource(plate2, location=Coordinate(0, 0, 0))
    deck.assign_child_resource(
        PRCXI9300Plate(
            name="container_for_nothin3",
            size_x=50,
            size_y=50,
            size_z=10,
            category="plate",
            ordered_items=collections.OrderedDict(),
        ),
        location=Coordinate(0, 0, 0),
    )
    deck.assign_child_resource(plate4, location=Coordinate(0, 0, 0))
    deck.assign_child_resource(plate5, location=Coordinate(0, 0, 0))
    deck.assign_child_resource(plate6, location=Coordinate(0, 0, 0))
    deck.assign_child_resource(
        PRCXI9300Plate(
            name="container_for_nothing7",
            size_x=50,
            size_y=50,
            size_z=10,
            category="plate",
            ordered_items=collections.OrderedDict(),
        ),
        location=Coordinate(0, 0, 0),
    )
    deck.assign_child_resource(
        PRCXI9300Plate(
            name="container_for_nothing8",
            size_x=50,
            size_y=50,
            size_z=10,
            category="plate",
            ordered_items=collections.OrderedDict(),
        ),
        location=Coordinate(0, 0, 0),
    )
    deck.assign_child_resource(plate9, location=Coordinate(0, 0, 0))
    deck.assign_child_resource(plate10, location=Coordinate(0, 0, 0))
    deck.assign_child_resource(
        PRCXI9300Plate(
            name="container_for_nothing11",
            size_x=50,
            size_y=50,
            size_z=10,
            category="plate",
            ordered_items=collections.OrderedDict(),
        ),
        location=Coordinate(0, 0, 0),
    )
    deck.assign_child_resource(
        PRCXI9300Plate(
            name="container_for_nothing12",
            size_x=50,
            size_y=50,
            size_z=10,
            category="plate",
            ordered_items=collections.OrderedDict(),
        ),
        location=Coordinate(0, 0, 0),
    )
    deck.assign_child_resource(plate13, location=Coordinate(0, 0, 0))
    deck.assign_child_resource(plate14, location=Coordinate(0, 0, 0))
    deck.assign_child_resource(plate15, location=Coordinate(0, 0, 0))
    deck.assign_child_resource(trash, location=Coordinate(0, 0, 0))

    from unilabos.resources.graphio import tree_to_list, resource_plr_to_ulab

    A = tree_to_list([resource_plr_to_ulab(deck)])
    with open("deck.json", "w", encoding="utf-8") as f:
        A.insert(0, {
            "id": "PRCXI",
            "name": "PRCXI",
            "parent": None,
            "type": "device",
            "class": "liquid_handler.prcxi",
            "position": {
                "x": 0,
                "y": 0,
                "z": 0
            },
            "config": {
                "deck": {
                    "_resource_child_name": "PRCXI_Deck",
                    "_resource_type": "unilabos.devices.liquid_handling.prcxi.prcxi:PRCXI9300Deck"
                },
                "host": "192.168.0.121",
                "port": 9999,
                "timeout": 10.0,
                "axis": "Right",
                "channel_num": 1,
                "setup": False,
                "debug": True,
                "simulator": True,
                "matrix_id": "5de524d0-3f95-406c-86dd-f83626ebc7cb",
                "is_9320": True
            },
            "data": {},
            "children": [
                "PRCXI_Deck"
            ]
        })
        A[1]["parent"] = "PRCXI"
        json.dump({
            "nodes": A,
            "links": []
        }, f, indent=4, ensure_ascii=False)

    handler = PRCXI9300Handler(
        deck=deck,
        host="192.168.1.201",
        port=9999,
        timeout=10.0,
        setup=True,
        debug=False,
        matrix_id="5de524d0-3f95-406c-86dd-f83626ebc7cb",
        channel_num=1,
        axis="Right",
        simulator=False,
        is_9320=True,
    )
    backend: PRCXI9300Backend = handler.backend
    from pylabrobot.resources import set_volume_tracking

    set_volume_tracking(enabled=True)
    # res = backend.api_client.get_all_materials()
    asyncio.run(handler.setup())  # Initialize the handler and setup the connection
    handler.set_tiprack([plate1, plate5])  # Set the tip rack for the handler
    handler.set_liquid([plate9.get_well("H12")], ["water"], [5])
    asyncio.run(handler.create_protocol(protocol_name="Test Protocol"))
    asyncio.run(handler.pick_up_tips([plate5.get_item("C5")], [0]))
    asyncio.run(handler.aspirate([plate9.get_item("H12")], [5], [0]))

    for well in plate13.get_all_items():
        # well_pos = well.name.split("_")[1]       # 走一行
        # if well_pos.startswith("A"):
        if well.name.startswith("PlateT13"):  # 走整个Plate
            asyncio.run(handler.dispense([well], [0.01], [0]))

    # asyncio.run(handler.dispense([plate10.get_item("H12")], [1], [0]))
    # asyncio.run(handler.dispense([plate13.get_item("A1")], [1], [0]))
    # asyncio.run(handler.dispense([plate14.get_item("C5")], [1], [0]))
    asyncio.run(handler.mix([plate10.get_item("H12")], mix_time=3, mix_vol=5))
    asyncio.run(handler.discard_tips([0]))
    asyncio.run(handler.run_protocol())
    time.sleep(5)
    os._exit(0)


    prcxi_api = PRCXI9300Api(host="192.168.0.121", port=9999)
    prcxi_api.list_matrices()
    prcxi_api.get_all_materials()

    # 第一种情景：一个孔往多个孔加液
    # plate_2_liquids = handler.set_group("water", [plate2.children[0]], [300])
    # plate5_liquids = handler.set_group("master_mix", plate5.children[:23], [100]*23)
    # 第二个情景：多个孔往多个孔加液(但是个数得对应)
    plate_2_liquids = handler.set_group("water", plate2.children[:23], [300] * 23)
    plate5_liquids = handler.set_group("master_mix", plate5.children[:23], [100] * 23)

    # plate11.set_well_liquids([("Water", 100) if (i % 8 == 0 and i // 8 < 6) else (None, 100) for i in range(96)])  # Set liquids for every 8 wells in plate8

    # plate11.set_well_liquids([("Water", 100) if (i % 8 == 0 and i // 8 < 6) else (None, 100) for i in range(96)])  # Set liquids for every 8 wells in plate8

    #     A = tree_to_list([resource_plr_to_ulab(deck)])
    #     # with open("deck.json", "w", encoding="utf-8") as f:
    #     #     json.dump(A, f, indent=4, ensure_ascii=False)

    #     print(plate11.get_well(0).tracker.get_used_volume())
    # Initialize the backend and setup the connection
    asyncio.run(handler.transfer_group("water", "master_mix", 10))  # Reset tip tracking

    # asyncio.run(handler.pick_up_tips([plate8.children[8]],[0]))
    # print(plate8.children[8])
    # asyncio.run(handler.run_protocol())
    # asyncio.run(handler.aspirate([plate11.children[0]],[10], [0]))
    # print(plate11.children[0])
    # # asyncio.run(handler.run_protocol())
    # asyncio.run(handler.dispense([plate1.children[0]],[10],[0]))
    # print(plate1.children[0])
    # asyncio.run(handler.run_protocol())
    # asyncio.run(handler.mix([plate1.children[0]], mix_time=3, mix_vol=5, height_to_bottom=0.5, offsets=Coordinate(0, 0, 0), mix_rate=100))
    # print(plate1.children[0])
    # asyncio.run(handler.discard_tips([0]))

    #     asyncio.run(handler.add_liquid(
    #     asp_vols=[10]*7,
    #     dis_vols=[10]*7,
    #     reagent_sources=plate11.children[:7],
    #     targets=plate1.children[2:9],
    #     use_channels=[0],
    #     flow_rates=[None] * 7,
    #     offsets=[Coordinate(0, 0, 0)] * 7,
    #     liquid_height=[None] * 7,
    #     blow_out_air_volume=[None] * 2,
    #     delays=None,
    #     mix_time=3,
    #     mix_vol=5,
    #     spread="custom",
    # ))

    # asyncio.run(handler.run_protocol())  # Run the protocol

    # # #     asyncio.run(handler.transfer_liquid(
    # # #     asp_vols=[10]*2,
    # # #     dis_vols=[10]*2,
    # # #     sources=plate11.children[:2],
    # # #     targets=plate11.children[-2:],
    # # #     use_channels=[0],
    # # #     offsets=[Coordinate(0, 0, 0)] * 4,
    # # #     liquid_height=[None] * 2,
    # # #     blow_out_air_volume=[None] * 2,
    # # #     delays=None,
    # # #     mix_times=3,
    # # #     mix_vol=5,
    # # #     spread="wide",
    # # #     tip_racks=[plate8]
    # # # ))

    # # #     asyncio.run(handler.remove_liquid(
    # # #     vols=[10]*2,
    # # #     sources=plate11.children[:2],
    # # #     waste_liquid=plate11.children[43],
    # # #     use_channels=[0],
    # # #     offsets=[Coordinate(0, 0, 0)] * 4,
    # # #     liquid_height=[None] * 2,
    # # #     blow_out_air_volume=[None] * 2,
    # # #     delays=None,
    # # #     spread="wide"
    # # # ))
    # #     asyncio.run(handler.run_protocol())

    # #     # asyncio.run(handler.discard_tips())
    # #     # asyncio.run(handler.mix(well_containers.children[:8
    # #     # ], mix_time=3, mix_vol=50, height_to_bottom=0.5, offsets=Coordinate(0, 0, 0), mix_rate=100))
    # #     #print(json.dumps(handler._unilabos_backend.steps_todo_list, indent=2))  # Print matrix info

    # #     # asyncio.run(handler.remove_liquid(
    # #     #     vols=[100]*16,
    # #     #     sources=well_containers.children[-16:],
    # #     #     waste_liquid=well_containers.children[:16], # 这个有些奇怪，但是好像也只能这么写
    # #     #     use_channels=[0, 1, 2, 3, 4, 5, 6, 7],
    # #     #     flow_rates=[None] * 32,
    # #     #     offsets=[Coordinate(0, 0, 0)] * 32,
    # #     #     liquid_height=[None] * 32,
    # #     #     blow_out_air_volume=[None] * 32,
    # #     #     spread="wide",
    # #     # ))
    # #     # asyncio.run(handler.transfer_liquid(
    # #     #     asp_vols=[100]*16,
    # #     #     dis_vols=[100]*16,
    # #     #     tip_racks=[tip_rack],
    # #     #     sources=well_containers.children[-16:],
    # #     #     targets=well_containers.children[:16],
    # #     #     use_channels=[0, 1, 2, 3, 4, 5, 6, 7],
    # #     #     offsets=[Coordinate(0, 0, 0)] * 32,
    # #     #     asp_flow_rates=[None] * 16,
    # #     #     dis_flow_rates=[None] * 16,
    # #     #     liquid_height=[None] * 32,
    # #     #     blow_out_air_volume=[None] * 32,
    # #     #     mix_times=3,
    # #     #     mix_vol=50,
    # #     #     spread="wide",
    # #     # ))
    #       # print(json.dumps(handler._unilabos_backend.steps_todo_list, indent=2))  # Print matrix info
    # #     # input("pick_up_tips add step")
    # asyncio.run(handler.run_protocol())  # Run the protocol
    # #     # input("Running protocol...")
    # #     # input("Press Enter to continue...")  # Wait for user input before proceeding
    # #     # print("PRCXI9300Handler initialized with deck and host settings.")

    # 一些推荐版位组合的测试样例：

    # 一些推荐版位组合的测试样例：

    with open("prcxi_material.json", "r") as f:
        material_info = json.load(f)

    layout = DefaultLayout("PRCXI9320")
    layout.add_lab_resource(material_info)
    MatrixLayout_1, dict_1 = layout.recommend_layout(
        [
            ("reagent_1", "96 细胞培养皿", 3),
            ("reagent_2", "12道储液槽", 1),
            ("reagent_3", "200μL Tip头", 7),
            ("reagent_4", "10μL加长 Tip头", 1),
        ]
    )
    print(dict_1)
    MatrixLayout_2, dict_2 = layout.recommend_layout(
        [
            ("reagent_1", "96深孔板", 4),
            ("reagent_2", "12道储液槽", 1),
            ("reagent_3", "200μL Tip头", 1),
            ("reagent_4", "10μL加长 Tip头", 1),
        ]
    )

# with open("prcxi_material.json", "r") as f:
#     material_info = json.load(f)

# layout = DefaultLayout("PRCXI9320")
# layout.add_lab_resource(material_info)
# MatrixLayout_1, dict_1 = layout.recommend_layout([
#     ("reagent_1", "96 细胞培养皿", 3),
#     ("reagent_2", "12道储液槽", 1),
#     ("reagent_3", "200μL Tip头", 7),
#     ("reagent_4", "10μL加长 Tip头", 1),
# ])
# print(dict_1)
# MatrixLayout_2, dict_2 = layout.recommend_layout([
#     ("reagent_1", "96深孔板", 4),
#     ("reagent_2", "12道储液槽", 1),
#     ("reagent_3", "200μL Tip头", 1),
#     ("reagent_4", "10μL加长 Tip头", 1),
# ])<|MERGE_RESOLUTION|>--- conflicted
+++ resolved
@@ -5,13 +5,8 @@
 import os
 import socket
 import time
-<<<<<<< HEAD
 from typing import Any, List, Dict, Optional, Tuple, TypedDict, Union, Sequence, Iterator, Literal
 from pylabrobot.liquid_handling.standard import GripDirection
-=======
-import uuid
-from typing import Any, List, Dict, Optional, OrderedDict, Tuple, TypedDict, Union, Sequence, Iterator, Literal
->>>>>>> 8a0f000b
 
 from pylabrobot.liquid_handling import (
     LiquidHandlerBackend,
@@ -33,11 +28,7 @@
     ResourceMove,
     ResourceDrop,
 )
-<<<<<<< HEAD
 from pylabrobot.resources import ResourceHolder, ResourceStack, Tip, Deck, Plate, Well, TipRack, Resource, Container, Coordinate, TipSpot, Trash
-=======
-from pylabrobot.resources import Tip, Deck, Plate, Well, TipRack, Resource, Container, Coordinate, TipSpot, Trash, TubeRack, PlateAdapter
->>>>>>> 8a0f000b
 
 from unilabos.devices.liquid_handling.liquid_handler_abstract import LiquidHandlerAbstract, SimpleReturn
 from unilabos.ros.nodes.base_device_node import BaseROS2DeviceNode
@@ -384,25 +375,12 @@
         tablets_info = []
         count = 0
         for child in deck.children:
-<<<<<<< HEAD
             if child.children:
                 if "Material" in child.children[0]._unilabos_state:
                     number = int(child.name.replace("T", ""))
                     tablets_info.append(
                         WorkTablets(Number=number, Code=f"T{number}", Material=child.children[0]._unilabos_state["Material"])
                     )
-=======
-            child_state = getattr(child, "_unilabos_state", {})
-            if "Material" in child_state:
-                count += 1
-                tablets_info.append(
-                    WorkTablets(
-                        Number=count, 
-                        Code=f"T{count}", 
-                        Material=child_state["Material"]
-                    )
-                )
->>>>>>> 8a0f000b
         if is_9320:
             print("当前设备是9320")
         # 始终初始化 step_mode 属性
@@ -678,7 +656,6 @@
     async def move_to(self, well: Well, dis_to_top: float = 0, channel: int = 0):
         return await super().move_to(well, dis_to_top, channel)
 
-<<<<<<< HEAD
     async def shaker_action(self, time: int, module_no: int, amplitude: int, is_wait: bool):
         return await self._unilabos_backend.shaker_action(time, module_no, amplitude, is_wait)
 
@@ -710,8 +687,6 @@
             **backend_kwargs,
         )
 
-=======
->>>>>>> 8a0f000b
 class PRCXI9300Backend(LiquidHandlerBackend):
     """PRCXI 9300 的后端实现，继承自 LiquidHandlerBackend。
 
