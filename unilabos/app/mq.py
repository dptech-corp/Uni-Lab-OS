--- conflicted
+++ resolved
@@ -166,11 +166,7 @@
         status = {"data": device_status.get(device_id, {}), "device_id": device_id, "timestamp": time.time()}
         address = f"labs/{MQConfig.lab_id}/devices/"
         self.client.publish(address, json.dumps(status), qos=2)
-<<<<<<< HEAD
-        # logger.debug(f"Device status published: address: {address}, {status}")
-=======
-        logger.info(f"Device status published: address: {address}, {status}")
->>>>>>> 540c5e94
+        logger.debug(f"Device status published: address: {address}, {status}")
 
     def publish_job_status(self, feedback_data: dict, job_id: str, status: str, return_info: Optional[str] = None):
         if self.mqtt_disable:
