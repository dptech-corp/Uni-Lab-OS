--- conflicted
+++ resolved
@@ -464,10 +464,7 @@
         comm_client = get_communication_client()
         if "websocket" in args_dict["app_bridges"]:
             args_dict["bridges"].append(comm_client)
-<<<<<<< HEAD
-=======
-
->>>>>>> 143104e9
+
             def _exit(signum, frame):
                 comm_client.stop()
                 sys.exit(0)
