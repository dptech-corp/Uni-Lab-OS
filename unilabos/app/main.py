import argparse
import asyncio
<<<<<<< HEAD
import os
import signal
import sys
import json
import time

import yaml
=======
import json
import os
import signal
import sys
import threading
import time
>>>>>>> ed2858a6
from copy import deepcopy
import threading

import rclpy
from unilabos.ros.nodes.resource_tracker import DeviceNodeResourceTracker

import yaml

# 首先添加项目根目录到路径
current_dir = os.path.dirname(os.path.abspath(__file__))
unilabos_dir = os.path.dirname(os.path.dirname(current_dir))
if unilabos_dir not in sys.path:
    sys.path.append(unilabos_dir)

from unilabos.config.config import load_config, BasicConfig, _update_config_from_env
from unilabos.utils.banner_print import print_status, print_unilab_banner
from unilabos.device_mesh.resource_visalization import ResourceVisualization
<<<<<<< HEAD
from unilabos.ros.nodes.presets.joint_republisher import JointRepublisher
from unilabos.ros.nodes.presets.resource_mesh_manager import ResourceMeshManager
from rclpy.executors import MultiThreadedExecutor
=======
>>>>>>> ed2858a6


def parse_args():
    """解析命令行参数"""
    parser = argparse.ArgumentParser(description="Start Uni-Lab Edge server.")
    parser.add_argument("-g", "--graph", help="Physical setup graph.")
    parser.add_argument("-d", "--devices", help="Devices config file.")
    parser.add_argument("-r", "--resources", help="Resources config file.")
    parser.add_argument("-c", "--controllers", default=None, help="Controllers config file.")
    parser.add_argument(
        "--registry_path",
        type=str,
        default=None,
        action="append",
        help="Path to the registry",
    )
    parser.add_argument(
        "--backend",
        choices=["ros", "simple", "automancer"],
        default="ros",
        help="Choose the backend to run with: 'ros', 'simple', or 'automancer'.",
    )
    parser.add_argument(
        "--app_bridges",
        nargs="+",
        default=["mqtt", "fastapi"],
        help="Bridges to connect to. Now support 'mqtt' and 'fastapi'.",
    )
    parser.add_argument(
        "--without_host",
        action="store_true",
        help="Run the backend as slave (without host).",
    )
    parser.add_argument(
        "--slave_no_host",
        action="store_true",
        help="Slave模式下跳过等待host服务",
    )
    parser.add_argument(
        "--config",
        type=str,
        default=None,
        help="配置文件路径，支持.py格式的Python配置文件",
    )
    parser.add_argument(
        "--port",
        type=int,
        default=8002,
        help="信息页web服务的启动端口",
    )
    parser.add_argument(
        "--open_browser",
        type=bool,
        default=True,
        help="是否在启动时打开信息页",
    )
    parser.add_argument(
        "--visual",
<<<<<<< HEAD
        choices=["rviz", "web","None"],
        default="rviz",
        help="选择可视化工具: 'rviz' 或 'web' 或 'None'，默认'rviz'",
=======
        choices=["rviz", "web", "deck", "disable"],
        default="disable",
        help="选择可视化工具: rviz, web, deck(2D bird view)",
>>>>>>> ed2858a6
    )
    return parser.parse_args()


def main():
    """主函数"""
    # 解析命令行参数
    args = parse_args()
    args_dict = vars(args)

    # 加载配置文件，优先加载config，然后从env读取
    config_path = args_dict.get("config")
    if config_path is None:
        config_path = os.environ.get("UNILABOS.BASICCONFIG.CONFIG_PATH", None)
    if config_path:
        if not os.path.exists(config_path):
            print_status(f"配置文件 {config_path} 不存在", "error")
        elif not config_path.endswith(".py"):
            print_status(f"配置文件 {config_path} 不是Python文件，必须以.py结尾", "error")
        else:
            load_config(config_path)
    else:
        print_status(f"启动 UniLab-OS时，配置文件参数未正确传入 --config '{config_path}' 尝试本地配置...", "warning")
        load_config(config_path)

    # 设置BasicConfig参数
    BasicConfig.is_host_mode = not args_dict.get("without_host", False)
    BasicConfig.slave_no_host = args_dict.get("slave_no_host", False)
    machine_name = os.popen("hostname").read().strip()
    machine_name = "".join([c if c.isalnum() or c == "_" else "_" for c in machine_name])
    BasicConfig.machine_name = machine_name

    from unilabos.resources.graphio import (
        read_node_link_json,
        read_graphml,
        dict_from_graph,
        dict_to_nested_dict,
        initialize_resources,
    )
    from unilabos.app.mq import mqtt_client
    from unilabos.registry.registry import build_registry
    from unilabos.app.backend import start_backend
    from unilabos.app.web import http_client
    from unilabos.app.web import start_server

    # 显示启动横幅
    print_unilab_banner(args_dict)

    # 注册表
    build_registry(args_dict["registry_path"])

<<<<<<< HEAD

=======
    devices_and_resources = None
>>>>>>> ed2858a6
    if args_dict["graph"] is not None:
        import unilabos.resources.graphio as graph_res
        graph_res.physical_setup_graph = (
            read_node_link_json(args_dict["graph"])
            if args_dict["graph"].endswith(".json")
            else read_graphml(args_dict["graph"])
        )
        devices_and_resources = dict_from_graph(graph_res.physical_setup_graph)
        args_dict["resources_config"] = initialize_resources(list(deepcopy(devices_and_resources).values()))
        args_dict["devices_config"] = dict_to_nested_dict(deepcopy(devices_and_resources), devices_only=False)
        # args_dict["resources_config"] = dict_to_tree(devices_and_resources, devices_only=False)

        args_dict["graph"] = graph_res.physical_setup_graph
    else:
        if args_dict["devices"] is None or args_dict["resources"] is None:
            print_status("Either graph or devices and resources must be provided.", "error")
            sys.exit(1)
        args_dict["devices_config"] = json.load(open(args_dict["devices"], encoding="utf-8"))
        args_dict["resources_config"] = initialize_resources(
            list(json.load(open(args_dict["resources"], encoding="utf-8")).values())
        )

    print_status(f"{len(args_dict['resources_config'])} Resources loaded:", "info")
    for i in args_dict["resources_config"]:
        print_status(f"DeviceId: {i['id']}, Class: {i['class']}", "info")

    if args_dict["controllers"] is not None:
        args_dict["controllers_config"] = yaml.safe_load(open(args_dict["controllers"], encoding="utf-8"))
    else:
        args_dict["controllers_config"] = None

    args_dict["bridges"] = []

    if "mqtt" in args_dict["app_bridges"]:
        args_dict["bridges"].append(mqtt_client)
    if "fastapi" in args_dict["app_bridges"]:
        args_dict["bridges"].append(http_client)
    if "mqtt" in args_dict["app_bridges"]:

        def _exit(signum, frame):
            mqtt_client.stop()
            sys.exit(0)

        signal.signal(signal.SIGINT, _exit)
        signal.signal(signal.SIGTERM, _exit)
        mqtt_client.start()
    args_dict["resources_mesh_config"] = {}
<<<<<<< HEAD
    
    if args_dict["visual"] != "None":
        if args_dict["visual"] == "rviz":
            enable_rviz=True
        elif args_dict["visual"] == "web":
            enable_rviz=False
        resource_visualization = ResourceVisualization(devices_and_resources, args_dict["resources_config"] ,enable_rviz=enable_rviz)

        args_dict["resources_mesh_config"] = resource_visualization.resource_model
        # 将joint_republisher和resource_mesh_manager添加进 main_slave_run.py中
        
        start_backend(**args_dict)
        server_thread = threading.Thread(target=start_server)
        server_thread.start()
        asyncio.set_event_loop(asyncio.new_event_loop())
        resource_visualization.start()
        while True:
            time.sleep(1)
=======
    # web visiualize 2D
    if args_dict["visual"] != "disable":
        enable_rviz = args_dict["visual"] == "rviz"
        if devices_and_resources is not None:
            resource_visualization = ResourceVisualization(devices_and_resources, args_dict["resources_config"] ,enable_rviz=enable_rviz)
            args_dict["resources_mesh_config"] = resource_visualization.resource_model
            start_backend(**args_dict)
            server_thread = threading.Thread(target=start_server)
            server_thread.start()
            asyncio.set_event_loop(asyncio.new_event_loop())
            resource_visualization.start()
            while True:
                time.sleep(1)
        else:
            start_backend(**args_dict)
            start_server()
>>>>>>> ed2858a6
    else:
        start_backend(**args_dict)
        start_server()


if __name__ == "__main__":
    main()<|MERGE_RESOLUTION|>--- conflicted
+++ resolved
@@ -1,26 +1,12 @@
 import argparse
 import asyncio
-<<<<<<< HEAD
-import os
-import signal
-import sys
-import json
-import time
-
-import yaml
-=======
 import json
 import os
 import signal
 import sys
 import threading
 import time
->>>>>>> ed2858a6
 from copy import deepcopy
-import threading
-
-import rclpy
-from unilabos.ros.nodes.resource_tracker import DeviceNodeResourceTracker
 
 import yaml
 
@@ -33,12 +19,6 @@
 from unilabos.config.config import load_config, BasicConfig, _update_config_from_env
 from unilabos.utils.banner_print import print_status, print_unilab_banner
 from unilabos.device_mesh.resource_visalization import ResourceVisualization
-<<<<<<< HEAD
-from unilabos.ros.nodes.presets.joint_republisher import JointRepublisher
-from unilabos.ros.nodes.presets.resource_mesh_manager import ResourceMeshManager
-from rclpy.executors import MultiThreadedExecutor
-=======
->>>>>>> ed2858a6
 
 
 def parse_args():
@@ -97,15 +77,9 @@
     )
     parser.add_argument(
         "--visual",
-<<<<<<< HEAD
-        choices=["rviz", "web","None"],
-        default="rviz",
-        help="选择可视化工具: 'rviz' 或 'web' 或 'None'，默认'rviz'",
-=======
         choices=["rviz", "web", "deck", "disable"],
         default="disable",
         help="选择可视化工具: rviz, web, deck(2D bird view)",
->>>>>>> ed2858a6
     )
     return parser.parse_args()
 
@@ -157,11 +131,7 @@
     # 注册表
     build_registry(args_dict["registry_path"])
 
-<<<<<<< HEAD
-
-=======
     devices_and_resources = None
->>>>>>> ed2858a6
     if args_dict["graph"] is not None:
         import unilabos.resources.graphio as graph_res
         graph_res.physical_setup_graph = (
@@ -209,26 +179,6 @@
         signal.signal(signal.SIGTERM, _exit)
         mqtt_client.start()
     args_dict["resources_mesh_config"] = {}
-<<<<<<< HEAD
-    
-    if args_dict["visual"] != "None":
-        if args_dict["visual"] == "rviz":
-            enable_rviz=True
-        elif args_dict["visual"] == "web":
-            enable_rviz=False
-        resource_visualization = ResourceVisualization(devices_and_resources, args_dict["resources_config"] ,enable_rviz=enable_rviz)
-
-        args_dict["resources_mesh_config"] = resource_visualization.resource_model
-        # 将joint_republisher和resource_mesh_manager添加进 main_slave_run.py中
-        
-        start_backend(**args_dict)
-        server_thread = threading.Thread(target=start_server)
-        server_thread.start()
-        asyncio.set_event_loop(asyncio.new_event_loop())
-        resource_visualization.start()
-        while True:
-            time.sleep(1)
-=======
     # web visiualize 2D
     if args_dict["visual"] != "disable":
         enable_rviz = args_dict["visual"] == "rviz"
@@ -245,7 +195,6 @@
         else:
             start_backend(**args_dict)
             start_server()
->>>>>>> ed2858a6
     else:
         start_backend(**args_dict)
         start_server()
