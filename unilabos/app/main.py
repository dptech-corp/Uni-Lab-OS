--- conflicted
+++ resolved
@@ -43,10 +43,9 @@
     for i, arg in enumerate(sys.argv):
         for option_string in option_strings:
             if arg.startswith(option_string):
-                new_arg = arg[:2] + arg[2 : len(option_string)].replace("-", "_") + arg[len(option_string) :]
+                new_arg = arg[:2] + arg[2:len(option_string)].replace("-", "_") + arg[len(option_string):]
                 sys.argv[i] = new_arg
                 break
-
 
 def parse_args():
     """解析命令行参数"""
@@ -128,13 +127,6 @@
         type=str,
         default="",
         help="实验室唯一ID，也可通过环境变量 UNILABOS_MQCONFIG_LABID 设置或传入--config设置",
-    )
-    parser.add_argument(
-        "--loglevel",
-        type=str,
-        choices=["DEBUG", "INFO", "WARNING", "ERROR", "CRITICAL"],
-        default="INFO",
-        help="设置日志级别 (DEBUG, INFO, WARNING, ERROR, CRITICAL)，默认为 INFO",
     )
     return parser
 
@@ -159,30 +151,17 @@
             if not os.path.exists(config_path):
                 print_status(
                     f"当前工作目录 {working_dir} 未找到local_config.py，请通过 --config 传入 local_config.py 文件路径",
-<<<<<<< HEAD
-                    "error",
-                )
-                os._exit(1)
-    elif os.path.exists(working_dir) and os.path.exists(os.path.join(working_dir, "local_config.py")):
-        config_path = os.path.join(working_dir, "local_config.py")
-    elif not config_path and (
-        not os.path.exists(working_dir) or not os.path.exists(os.path.join(working_dir, "local_config.py"))
-    ):
-=======
                     "error")
                 os._exit(1)
     elif os.path.exists(working_dir) and os.path.exists(os.path.join(working_dir, "local_config.py")):
         config_path = os.path.join(working_dir, "local_config.py")
     elif not config_path and (not os.path.exists(working_dir) or not os.path.exists(os.path.join(working_dir, "local_config.py"))):
->>>>>>> 0b563782
         print_status(f"未指定config路径，可通过 --config 传入 local_config.py 文件路径", "info")
         print_status(f"您是否为第一次使用？并将当前路径 {working_dir} 作为工作目录？ (Y/n)", "info")
         if input() != "n":
             os.makedirs(working_dir, exist_ok=True)
             config_path = os.path.join(working_dir, "local_config.py")
-            shutil.copy(
-                os.path.join(os.path.dirname(os.path.dirname(__file__)), "config", "example_config.py"), config_path
-            )
+            shutil.copy(os.path.join(os.path.dirname(os.path.dirname(__file__)), "config", "example_config.py"), config_path)
             print_status(f"已创建 local_config.py 路径： {config_path}", "info")
             print_status(f"请在文件夹中配置lab_id，放入下载的CA.crt、lab.crt、lab.key重新启动本程序", "info")
             os._exit(1)
